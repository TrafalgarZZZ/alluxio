--- conflicted
+++ resolved
@@ -89,26 +89,11 @@
     } else if (Configuration.containsKey(Constants.SWIFT_PASSWORD_KEY)) {
       config.setPassword(Configuration.get(Constants.SWIFT_PASSWORD_KEY));
     }
-<<<<<<< HEAD
     config.setAuthUrl(Configuration.get(Constants.SWIFT_AUTH_URL_KEY));
     String authMethod = Configuration.get(Constants.SWIFT_AUTH_METHOD_KEY);
-    if (authMethod != null && authMethod.equals("keystone")) {
-      config.setAuthenticationMethod(AuthenticationMethod.KEYSTONE);
+    if (authMethod != null) {
       config.setUsername(Configuration.get(Constants.SWIFT_USER_KEY));
       config.setTenantName(Configuration.get(Constants.SWIFT_TENANT_KEY));
-    } else {
-      config.setAuthenticationMethod(AuthenticationMethod.TEMPAUTH);
-      // tempauth requires authentication header to be of the form tenant:user.
-      // JOSS however generates header of the form user:tenant.
-      // To resolve this, we switch user with tenant
-      config.setTenantName(Configuration.get(Constants.SWIFT_USER_KEY));
-      config.setUsername(Configuration.get(Constants.SWIFT_TENANT_KEY));
-=======
-    config.setAuthUrl(configuration.get(Constants.SWIFT_AUTH_URL_KEY));
-    String authMethod = configuration.get(Constants.SWIFT_AUTH_METHOD_KEY);
-    if (authMethod != null) {
-      config.setUsername(configuration.get(Constants.SWIFT_USER_KEY));
-      config.setTenantName(configuration.get(Constants.SWIFT_TENANT_KEY));
       switch (authMethod) {
         case Constants.SWIFT_AUTH_KEYSTONE:
           config.setAuthenticationMethod(AuthenticationMethod.KEYSTONE);
@@ -123,10 +108,9 @@
           // tempauth requires authentication header to be of the form tenant:user.
           // JOSS however generates header of the form user:tenant.
           // To resolve this, we switch user with tenant
-          config.setTenantName(configuration.get(Constants.SWIFT_USER_KEY));
-          config.setUsername(configuration.get(Constants.SWIFT_TENANT_KEY));
+          config.setTenantName(Configuration.get(Constants.SWIFT_USER_KEY));
+          config.setUsername(Configuration.get(Constants.SWIFT_TENANT_KEY));
       }
->>>>>>> 594cffe5
     }
 
     ObjectMapper mapper = new ObjectMapper();
@@ -282,14 +266,7 @@
 
   @Override
   public InputStream open(String path) throws IOException {
-<<<<<<< HEAD
-    path = stripPrefixIfPresent(path);
-    Container container = mAccount.getContainer(mContainerName);
-    StoredObject so = container.getObject(path);
-    return so.downloadObjectAsInputStream();
-=======
     return getObject(path).downloadObjectAsInputStream();
->>>>>>> 594cffe5
   }
 
   /**
@@ -425,21 +402,11 @@
       path = PathUtils.normalizePath(path, PATH_SEPARATOR);
       path = path.equals(PATH_SEPARATOR) ? "" : path;
       Directory directory = new Directory(path, '/');
-<<<<<<< HEAD
-      Container c = mAccount.getContainer(mContainerName);
-      Collection<DirectoryOrObject> res = c.listDirectory(directory);
-      Set<String> children = new HashSet<>();
-      Iterator<DirectoryOrObject> iter = res.iterator();
-      while (iter.hasNext()) {
-        DirectoryOrObject dirobj = iter.next();
-        String child = stripFolderSuffixIfPresent(dirobj.getName());
-=======
       Container container = mAccount.getContainer(mContainerName);
       Collection<DirectoryOrObject> objects = container.listDirectory(directory);
       Set<String> children = new HashSet<>();
       for (DirectoryOrObject object : objects) {
         String child = stripFolderSuffixIfPresent(object.getName());
->>>>>>> 594cffe5
         String noPrefix = stripPrefixIfPresent(child, path);
         children.add(noPrefix);
       }
