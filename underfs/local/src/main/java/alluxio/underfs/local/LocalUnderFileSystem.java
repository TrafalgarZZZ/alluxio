/*
 * The Alluxio Open Foundation licenses this work under the Apache License, version 2.0
 * (the "License"). You may not use this work except in compliance with the License, which is
 * available at www.apache.org/licenses/LICENSE-2.0
 *
 * This software is distributed on an "AS IS" basis, WITHOUT WARRANTIES OR CONDITIONS OF ANY KIND,
 * either express or implied, as more fully set forth in the License.
 *
 * See the NOTICE file distributed with this work for information regarding copyright ownership.
 */

package alluxio.underfs.local;

import alluxio.AlluxioURI;
import alluxio.Configuration;
import alluxio.Constants;
import alluxio.security.authorization.Mode;
import alluxio.security.authorization.Permission;
import alluxio.underfs.UnderFileSystem;
import alluxio.underfs.options.CreateOptions;
import alluxio.underfs.options.MkdirsOptions;
import alluxio.util.io.FileUtils;
import alluxio.util.io.PathUtils;
import alluxio.util.network.NetworkAddressUtils;
import alluxio.util.network.NetworkAddressUtils.ServiceType;

import java.io.File;
import java.io.FileInputStream;
import java.io.FileNotFoundException;
import java.io.FileOutputStream;
import java.io.IOException;
import java.io.InputStream;
import java.io.OutputStream;
import java.util.ArrayList;
import java.util.List;
import java.util.Stack;

import javax.annotation.concurrent.ThreadSafe;

/**
 * Local FS {@link UnderFileSystem} implementation.
 * <p>
 * This is primarily intended for local unit testing and single machine mode. In principle, it can
 * also be used on a system where a shared file system (e.g. NFS) is mounted at the same path on
 * every node of the system. However, it is generally preferable to use a proper distributed file
 * system for that scenario.
 * </p>
 */
@ThreadSafe
public class LocalUnderFileSystem extends UnderFileSystem {

  /**
   * Constructs a new {@link LocalUnderFileSystem}.
   *
   * @param uri the {@link AlluxioURI} for this UFS
   */
  public LocalUnderFileSystem(AlluxioURI uri) {
    super(uri);
  }

  @Override
  public UnderFSType getUnderFSType() {
    return UnderFSType.LOCAL;
  }

  @Override
  public void close() throws IOException {}

  @Override
  public OutputStream create(String path) throws IOException {
    return create(path, new CreateOptions(mConfiguration));
  }

  @Override
  public OutputStream create(String path, CreateOptions options) throws IOException {
    path = stripPath(path);
    FileOutputStream stream = new FileOutputStream(path);
    try {
      setMode(path, options.getPermission().getMode().toShort());
    } catch (IOException e) {
      stream.close();
      throw e;
    }
    return stream;
  }

  @Override
  public boolean delete(String path, boolean recursive) throws IOException {
    path = stripPath(path);
    File file = new File(path);
    boolean success = true;
    if (recursive && file.isDirectory()) {
      String[] files = file.list();
      for (String child : files) {
        success = success && delete(PathUtils.concatPath(path, child), true);
      }
    }

    return success && file.delete();
  }

  @Override
  public boolean exists(String path) throws IOException {
    path = stripPath(path);
    File file = new File(path);
    return file.exists();
  }

  @Override
  public long getBlockSizeByte(String path) throws IOException {
    path = stripPath(path);
    File file = new File(path);
    if (!file.exists()) {
      throw new FileNotFoundException(path);
    }
    return Configuration.getBytes(Constants.USER_BLOCK_SIZE_BYTES_DEFAULT);
  }

  @Override
  public Object getConf() {
    return null;
  }

  @Override
  public List<String> getFileLocations(String path) throws IOException {
    List<String> ret = new ArrayList<>();
    ret.add(NetworkAddressUtils.getConnectHost(ServiceType.WORKER_RPC));
    return ret;
  }

  @Override
  public List<String> getFileLocations(String path, long offset) throws IOException {
    return getFileLocations(path);
  }

  @Override
  public long getFileSize(String path) throws IOException {
    path = stripPath(path);
    File file = new File(path);
    return file.length();
  }

  @Override
  public long getModificationTimeMs(String path) throws IOException {
    path = stripPath(path);
    File file = new File(path);
    return file.lastModified();
  }

  @Override
  public long getSpace(String path, SpaceType type) throws IOException {
    path = stripPath(path);
    File file = new File(path);
    switch (type) {
      case SPACE_TOTAL:
        return file.getTotalSpace();
      case SPACE_FREE:
        return file.getFreeSpace();
      case SPACE_USED:
        return file.getTotalSpace() - file.getFreeSpace();
      default:
        throw new IOException("Unknown getSpace parameter: " + type);
    }
  }

  @Override
  public boolean isFile(String path) throws IOException {
    path = stripPath(path);
    File file = new File(path);
    return file.isFile();
  }

  @Override
  public String[] list(String path) throws IOException {
    path = stripPath(path);
    File file = new File(path);
    File[] files = file.listFiles();
    if (files != null) {
      String[] rtn = new String[files.length];
      int i = 0;
      for (File f : files) {
        rtn[i++] = f.getName();
      }
      return rtn;
    } else {
      return null;
    }
  }

  @Override
  public boolean mkdirs(String path, boolean createParent) throws IOException {
    return mkdirs(path, new MkdirsOptions(mConfiguration).setCreateParent(createParent));
  }

  @Override
  public boolean mkdirs(String path, MkdirsOptions options) throws IOException {
    path = stripPath(path);
    File file = new File(path);
    Permission perm = options.getPermission();
    if (!options.getCreateParent()) {
      if (file.mkdir()) {
        setMode(file.getPath(), perm.getMode().toShort());
        FileUtils.setLocalDirStickyBit(file.getPath());
        return true;
      }
      return false;
    }
    // Create parent directories one by one and set their permissions to rwxrwxrwx.
    Stack<File> dirsToMake = new Stack<>();
    dirsToMake.push(file);
    File parent = file.getParentFile();
    while (!parent.exists()) {
      dirsToMake.push(parent);
      parent = parent.getParentFile();
    }
    while (!dirsToMake.empty()) {
      File dirToMake = dirsToMake.pop();
      if (dirToMake.mkdir()) {
        setMode(dirToMake.getAbsolutePath(), perm.getMode().toShort());
        FileUtils.setLocalDirStickyBit(file.getPath());
      } else {
        return false;
      }
    }
    return true;
  }

  @Override
  public InputStream open(String path) throws IOException {
    path = stripPath(path);
    return new FileInputStream(path);
  }

  @Override
  public boolean rename(String src, String dst) throws IOException {
    src = stripPath(src);
    dst = stripPath(dst);
    File file = new File(src);
    return file.renameTo(new File(dst));
  }

  @Override
  public void setConf(Object conf) {}

  @Override
  public void setOwner(String path, String user, String group) throws IOException {
    path = stripPath(path);
    if (user != null) {
      FileUtils.changeLocalFileUser(path, user);
    }
    if (group != null) {
      FileUtils.changeLocalFileGroup(path, group);
    }
  }

  @Override
  public void setMode(String path, short mode) throws IOException {
    path = stripPath(path);
    String posixPerm = new Mode(mode).toString();
    FileUtils.changeLocalFilePermission(path, posixPerm);
  }

  @Override
<<<<<<< HEAD
  public void connectFromMaster(String hostname) throws IOException {
=======
  public String getOwner(String path) throws IOException {
    path = stripPath(path);
    return FileUtils.getLocalFileOwner(path);
  }

  @Override
  public String getGroup(String path) throws IOException {
    path = stripPath(path);
    return FileUtils.getLocalFileGroup(path);
  }

  @Override
  public short getMode(String path) throws IOException {
    path = stripPath(path);
    return FileUtils.getLocalFileMode(path);
  }

  @Override
  public void connectFromMaster(Configuration conf, String hostname) throws IOException {
>>>>>>> b0243500
    // No-op
  }

  @Override
  public void connectFromWorker(String hostname) throws IOException {
    // No-op
  }

  /**
   * @param path the path to strip the scheme from
   * @return the path, with the optional scheme stripped away
   */
  private String stripPath(String path) {
    return new AlluxioURI(path).getPath();
  }
}<|MERGE_RESOLUTION|>--- conflicted
+++ resolved
@@ -68,7 +68,7 @@
 
   @Override
   public OutputStream create(String path) throws IOException {
-    return create(path, new CreateOptions(mConfiguration));
+    return create(path, new CreateOptions());
   }
 
   @Override
@@ -189,7 +189,7 @@
 
   @Override
   public boolean mkdirs(String path, boolean createParent) throws IOException {
-    return mkdirs(path, new MkdirsOptions(mConfiguration).setCreateParent(createParent));
+    return mkdirs(path, new MkdirsOptions().setCreateParent(createParent));
   }
 
   @Override
@@ -261,29 +261,25 @@
   }
 
   @Override
-<<<<<<< HEAD
+  public String getOwner(String path) throws IOException {
+    path = stripPath(path);
+    return FileUtils.getLocalFileOwner(path);
+  }
+
+  @Override
+  public String getGroup(String path) throws IOException {
+    path = stripPath(path);
+    return FileUtils.getLocalFileGroup(path);
+  }
+
+  @Override
+  public short getMode(String path) throws IOException {
+    path = stripPath(path);
+    return FileUtils.getLocalFileMode(path);
+  }
+
+  @Override
   public void connectFromMaster(String hostname) throws IOException {
-=======
-  public String getOwner(String path) throws IOException {
-    path = stripPath(path);
-    return FileUtils.getLocalFileOwner(path);
-  }
-
-  @Override
-  public String getGroup(String path) throws IOException {
-    path = stripPath(path);
-    return FileUtils.getLocalFileGroup(path);
-  }
-
-  @Override
-  public short getMode(String path) throws IOException {
-    path = stripPath(path);
-    return FileUtils.getLocalFileMode(path);
-  }
-
-  @Override
-  public void connectFromMaster(Configuration conf, String hostname) throws IOException {
->>>>>>> b0243500
     // No-op
   }
 
