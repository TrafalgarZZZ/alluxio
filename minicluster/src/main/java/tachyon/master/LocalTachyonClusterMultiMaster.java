--- conflicted
+++ resolved
@@ -207,81 +207,7 @@
       }
     }
     // Use first master port
-<<<<<<< HEAD
-    mMasterConf.set(Constants.MASTER_PORT, getMasterPort() + "");
-
-    CommonUtils.sleepMs(10);
-
-    mWorkerConf = WorkerContext.getConf();
-    mWorkerConf.merge(mMasterConf);
-    mWorkerConf.set(Constants.WORKER_DATA_FOLDER, mWorkerDataFolder);
-    mWorkerConf.set(Constants.WORKER_MEMORY_SIZE, mWorkerCapacityBytes + "");
-    mWorkerConf.set(Constants.WORKER_BLOCK_HEARTBEAT_INTERVAL_MS, 15 + "");
-
-    // Setup conf for worker
-    mWorkerConf.set(Constants.WORKER_TIERED_STORE_LEVELS, Integer.toString(numLevels));
-    mWorkerConf.set(String.format(Constants.WORKER_TIERED_STORE_LEVEL_ALIAS_FORMAT, 0), "MEM");
-    mWorkerConf.set(String.format(Constants.WORKER_TIERED_STORE_LEVEL_DIRS_PATH_FORMAT, 0),
-        mTachyonHome + "/ramdisk");
-    mWorkerConf.set(String.format(Constants.WORKER_TIERED_STORE_LEVEL_DIRS_QUOTA_FORMAT, 0),
-        mWorkerCapacityBytes + "");
-
-    // Since tests are always running on a single host keep the resolution timeout low as otherwise
-    // people running with strange network configurations will see very slow tests
-    mWorkerConf.set(Constants.NETWORK_HOST_RESOLUTION_TIMEOUT_MS, "250");
-
-    for (int level = 1; level < numLevels; level ++) {
-      String tierLevelDirPath =
-          String.format(Constants.WORKER_TIERED_STORE_LEVEL_DIRS_PATH_FORMAT, level);
-      String[] dirPaths = mWorkerConf.get(tierLevelDirPath).split(",");
-      String newPath = "";
-      for (String dirPath : dirPaths) {
-        newPath += mTachyonHome + dirPath + ",";
-      }
-      mWorkerConf.set(String.format(Constants.WORKER_TIERED_STORE_LEVEL_DIRS_PATH_FORMAT, level),
-          newPath.substring(0, newPath.length() - 1));
-    }
-
-    mWorkerConf.set(Constants.WORKER_BIND_HOST, mHostname);
-    mWorkerConf.set(Constants.WORKER_PORT, "0");
-    mWorkerConf.set(Constants.WORKER_DATA_BIND_HOST, mHostname);
-    mWorkerConf.set(Constants.WORKER_DATA_PORT, "0");
-    mWorkerConf.set(Constants.WORKER_WEB_BIND_HOST, mHostname);
-    mWorkerConf.set(Constants.WORKER_WEB_PORT, "0");
-    mWorkerConf.set(Constants.WORKER_WORKER_BLOCK_THREADS_MIN, "1");
-    mWorkerConf.set(Constants.WORKER_WORKER_BLOCK_THREADS_MAX, "100");
-
-    // Perform immediate shutdown of data server. Graceful shutdown is unnecessary and slow
-    mWorkerConf.set(Constants.WORKER_NETWORK_NETTY_SHUTDOWN_QUIET_PERIOD, Integer.toString(0));
-    mWorkerConf.set(Constants.WORKER_NETWORK_NETTY_SHUTDOWN_TIMEOUT, Integer.toString(0));
-
-    mWorker = new BlockWorker();
-    Runnable runWorker = new Runnable() {
-      @Override
-      public void run() {
-        try {
-          mWorker.process();
-        } catch (Exception e) {
-          throw new RuntimeException(e + " \n Start Master Error \n" + e.getMessage(), e);
-        }
-      }
-    };
-    mWorkerThread = new Thread(runWorker);
-    mWorkerThread.start();
-    // The client context should reflect the updates to the conf.
-    ClientContext.reset(mWorkerConf);
-    LOG.info("TachyonConf: " + mWorkerConf.toString());
-  }
-
-  public void stop() throws Exception {
-    stopTFS();
-    stopUFS();
-
-    // clear HDFS client caching
-    System.clearProperty("fs.hdfs.impl.disable.cache");
-=======
     mMasterConf.set(Constants.MASTER_RPC_PORT, String.valueOf(getMaster().getRPCLocalPort()));
->>>>>>> f47b2cb0
   }
 
   @Override
