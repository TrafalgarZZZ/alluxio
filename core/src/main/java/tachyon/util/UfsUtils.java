package tachyon.util;

import java.io.IOException;
import java.net.UnknownHostException;
import java.util.LinkedList;
import java.util.Queue;

import org.slf4j.Logger;
import org.slf4j.LoggerFactory;

import tachyon.*;
import tachyon.client.TachyonFS;

/**
 * Utilities related to under filesystem
 */
public class UfsUtils {
  private static Logger LOG = LoggerFactory.getLogger(Constants.LOGGER_TYPE);

  /**
   * Build a new path relative to a given mTachyonFS root by retrieving the given path relative to
   * the ufsRootPath.
<<<<<<< HEAD
   *
   * @param tfsRootPath
   *          the destination point in mTachyonFS to load the under FS path onto
   * @param ufsRootPath
   *          the source path in the under FS to be loaded
   * @param path
   *          the path in the under FS be loaded, path.startsWith(ufsRootPath) must be true
=======
   * 
   * @param tfsRootPath the destination point in mTachyonFS to load the under FS path onto
   * @param ufsRootPath the source path in the under FS to be loaded
   * @param path the path in the under FS be loaded, path.startsWith(ufsRootPath) must be true
>>>>>>> 82ea56d1
   * @return the new path relative to tfsRootPath.
   */
  private static TachyonURI buildTFSPath(
      TachyonURI tfsRootPath, TachyonURI ufsRootPath, TachyonURI path) {
    String filePath = path.getPath().substring(ufsRootPath.getPath().length());
    if (filePath.isEmpty()) {
      // retrieve the basename in ufsRootPath
      filePath = path.getPath().substring(
          ufsRootPath.getPath().lastIndexOf(TachyonURI.SEPARATOR) + 1);
    }
    return new TachyonURI(CommonUtils.concat(tfsRootPath, filePath));
  }

  /**
<<<<<<< HEAD
   * Load files under path "ufsAddrRootPath" (excluding excludePathPrefix relative to the path)
   * to the given tfs under a given destination path.
   *
   * @param tfsAddrRootPath
   *          the mTachyonFS address and path to load the src files, like "tachyon://host:port/dest".
   * @param ufsAddrRootPath
   *          the address and root path of the under FS, like "hdfs://host:port/src".
   * @param excludePaths
   *          paths to exclude from ufsRootPath, which will not be loaded in mTachyonFS.
=======
   * Load files under path "ufsAddrRootPath" (excluding excludePathPrefix relative to the path) to
   * the given tfs under a given destination path.
   * 
   * @param tfsAddrRootPath the mTachyonFS address and path to load the src files, like
   *        "tachyon://host:port/dest".
   * @param ufsAddrRootPath the address and root path of the under FS, like "hdfs://host:port/src".
   * @param excludePaths paths to exclude from ufsRootPath, which will not be loaded in mTachyonFS.
>>>>>>> 82ea56d1
   * @throws IOException
   */
  public static void loadUfs(TachyonURI tfsAddrRootPath, TachyonURI ufsAddrRootPath, String excludePaths)
      throws IOException {
    TachyonFS tfs = TachyonFS.get(tfsAddrRootPath);

    PrefixList excludePathPrefix = new PrefixList(excludePaths, ";");

    loadUnderFs(tfs, tfsAddrRootPath, ufsAddrRootPath, excludePathPrefix);
  }

  /**
<<<<<<< HEAD
   * Load files under path "ufsAddress/ufsRootPath" (excluding excludePathPrefix)
   * to the given tfs under the given tachyonPath directory.
   * 
   * @param tfs
   *          the mTachyonFS handler created out of address like "tachyon://host:port"
   * @param tachyonPath
   *          the path to load the under FS path onto, like "tachyon://host:port/dir" or "/dir"
   * @param ufsAddrRootPath
   *          the address and root path of the under FS, like "hdfs://host:port/dir".
   * @param excludePathPrefix
   *          paths to exclude from ufsRootPath, which will not be registered in mTachyonFS.
=======
   * Load files under path "ufsAddress/ufsRootPath" (excluding excludePathPrefix) to the given tfs
   * under the given tfsRootPath directory.
   * 
   * @param tfs the mTachyonFS handler created out of address like "tachyon://host:port"
   * @param tfsRootPath the destination point in mTachyonFS to load the under FS path onto
   * @param ufsAddrRootPath the address and root path of the under FS, like "hdfs://host:port/dir".
   * @param excludePathPrefix paths to exclude from ufsRootPath, which will not be registered in
   *        mTachyonFS.
>>>>>>> 82ea56d1
   * @throws IOException
   */
  public static void loadUnderFs(TachyonFS tfs, TachyonURI tachyonPath, TachyonURI ufsAddrRootPath,
      PrefixList excludePathPrefix) throws IOException {
    LOG.info("Loading to " + tachyonPath + " " + ufsAddrRootPath + " " + excludePathPrefix);

    try {
      // resolve and replace hostname embedded in the given ufsAddress
      TachyonURI oldPath = ufsAddrRootPath;
      ufsAddrRootPath = NetworkUtils.replaceHostName(ufsAddrRootPath);
      if (!ufsAddrRootPath.getHost().equalsIgnoreCase(oldPath.getHost())) {
        System.out.println("UnderFS hostname resolved: " + ufsAddrRootPath);
      }
    } catch (UnknownHostException e) {
      LOG.info("hostname cannot be resolved in given UFS path: " + ufsAddrRootPath);
      throw new IOException(e);
    }

    Pair<String, String> ufsPair = UnderFileSystem.parse(ufsAddrRootPath);
    String ufsAddress = ufsPair.getFirst();
    String ufsRootPath = ufsPair.getSecond();

    if (!tfs.exist(tachyonPath)) {
      tfs.mkdir(tachyonPath);
      // TODO Add the following.
      // if (tfs.mkdir(tfsRootPath)) {
      // LOG.info("directory " + tfsRootPath + " does not exist in Tachyon: created");
      // } else {
      // throw new IOException("Failed to create folder in Tachyon: " + tfsRootPath);
      // }
    }

    // create the under FS handler (e.g. hdfs, local FS, s3 etc.)
    UnderFileSystem ufs = UnderFileSystem.get(ufsAddress);

    Queue<TachyonURI> ufsPathQueue = new LinkedList<TachyonURI>();
    if (excludePathPrefix.outList(ufsRootPath)) {
      ufsPathQueue.add(ufsAddrRootPath);
    }

    while (!ufsPathQueue.isEmpty()) {
<<<<<<< HEAD
      TachyonURI ufsPath = ufsPathQueue.poll();  // this is the absolute path
      LOG.info("Loading: " + ufsPath);
      if (ufs.isFile(ufsPath.toString())) {
        TachyonURI tfsPath = buildTFSPath(tachyonPath, ufsAddrRootPath, ufsPath);
=======
      String ufsPath = ufsPathQueue.poll(); // this is the absolute path
      LOG.info("loading: " + ufsPath);
      if (ufs.isFile(ufsPath)) {
        String tfsPath = buildTFSPath(tfsRootPath, ufsAddrRootPath, ufsPath);
>>>>>>> 82ea56d1
        if (tfs.exist(tfsPath)) {
          LOG.info("File " + tfsPath + " already exists in Tachyon.");
          continue;
        }
        int fileId = tfs.createFile(tfsPath, ufsPath);
        if (fileId == -1) {
          LOG.info("Failed to create tachyon file: " + tfsPath);
        } else {
          LOG.info("Create tachyon file " + tfsPath + " with file id " + fileId + " and "
              + "checkpoint location " + ufsPath);
        }
      } else { // ufsPath is a directory
        String[] files = ufs.list(ufsPath.toString()); // ufs.list() returns relative path
        if (files != null) {
          for (String filePath : files) {
            LOG.info("Get: " + filePath);
            String aPath = CommonUtils.concat(ufsPath, filePath);
            String checkPath = aPath.substring(ufsAddrRootPath.toString().length());
            if (checkPath.startsWith(TachyonURI.SEPARATOR)) {
              checkPath = checkPath.substring(TachyonURI.SEPARATOR.length());
            }
            if (excludePathPrefix.inList(checkPath)) {
              LOG.info("excluded: " + checkPath);
            } else {
              ufsPathQueue.add(new TachyonURI(aPath));
            }
          }
        }
        // ufsPath is a directory, so only concat the tfsRoot with the relative path
        TachyonURI tfsPath = new TachyonURI(CommonUtils.concat(
            tachyonPath, ufsPath.getPath().substring(ufsAddrRootPath.getPath().length())));
        if (!tfs.exist(tfsPath)) {
          tfs.mkdir(tfsPath);
          // TODO Add the following.
          // if (tfs.mkdir(tfsPath)) {
          // LOG.info("Created mTachyonFS folder " + tfsPath + " with checkpoint location " +
          // ufsPath);
          // } else {
          // LOG.info("Failed to create tachyon folder: " + tfsPath);
          // }
        }
      }
    }
  }

  public static void main(String[] args) {
    if (!(args.length == 2 || args.length == 3)) {
      printUsage();
      System.exit(-1);
    }

    String exList = (args.length == 3) ? args[2] : "";

    try {
      loadUfs(new TachyonURI(args[0]), new TachyonURI(args[1]), exList);
    } catch (Exception e) {
      e.printStackTrace();
      printUsage();
      System.exit(-1);
    }

    System.exit(0);
  }

  public static void printUsage() {
    String cmd =
        "java -cp target/tachyon-" + Version.VERSION + "-jar-with-dependencies.jar "
            + "tachyon.util.UfsUtils ";

    System.out.println("Usage: " + cmd + "<TachyonPath> <UfsPath> "
        + "[<Optional ExcludePathPrefix, separated by ;>]");
    System.out.println("Example: " + cmd + "tachyon://127.0.0.1:19998/a hdfs://localhost:9000/b c");
    System.out.println("Example: " + cmd + "tachyon://127.0.0.1:19998/a file:///b c");
    System.out.println("Example: " + cmd + "tachyon://127.0.0.1:19998/a /b c");
    System.out.print("In the TFS, all files under local FS /b will be registered under /a, ");
    System.out.println("except for those with prefix c");
  }
}<|MERGE_RESOLUTION|>--- conflicted
+++ resolved
@@ -20,20 +20,9 @@
   /**
    * Build a new path relative to a given mTachyonFS root by retrieving the given path relative to
    * the ufsRootPath.
-<<<<<<< HEAD
-   *
-   * @param tfsRootPath
-   *          the destination point in mTachyonFS to load the under FS path onto
-   * @param ufsRootPath
-   *          the source path in the under FS to be loaded
-   * @param path
-   *          the path in the under FS be loaded, path.startsWith(ufsRootPath) must be true
-=======
-   * 
    * @param tfsRootPath the destination point in mTachyonFS to load the under FS path onto
    * @param ufsRootPath the source path in the under FS to be loaded
    * @param path the path in the under FS be loaded, path.startsWith(ufsRootPath) must be true
->>>>>>> 82ea56d1
    * @return the new path relative to tfsRootPath.
    */
   private static TachyonURI buildTFSPath(
@@ -48,17 +37,6 @@
   }
 
   /**
-<<<<<<< HEAD
-   * Load files under path "ufsAddrRootPath" (excluding excludePathPrefix relative to the path)
-   * to the given tfs under a given destination path.
-   *
-   * @param tfsAddrRootPath
-   *          the mTachyonFS address and path to load the src files, like "tachyon://host:port/dest".
-   * @param ufsAddrRootPath
-   *          the address and root path of the under FS, like "hdfs://host:port/src".
-   * @param excludePaths
-   *          paths to exclude from ufsRootPath, which will not be loaded in mTachyonFS.
-=======
    * Load files under path "ufsAddrRootPath" (excluding excludePathPrefix relative to the path) to
    * the given tfs under a given destination path.
    * 
@@ -66,7 +44,6 @@
    *        "tachyon://host:port/dest".
    * @param ufsAddrRootPath the address and root path of the under FS, like "hdfs://host:port/src".
    * @param excludePaths paths to exclude from ufsRootPath, which will not be loaded in mTachyonFS.
->>>>>>> 82ea56d1
    * @throws IOException
    */
   public static void loadUfs(TachyonURI tfsAddrRootPath, TachyonURI ufsAddrRootPath, String excludePaths)
@@ -79,28 +56,14 @@
   }
 
   /**
-<<<<<<< HEAD
-   * Load files under path "ufsAddress/ufsRootPath" (excluding excludePathPrefix)
-   * to the given tfs under the given tachyonPath directory.
-   * 
-   * @param tfs
-   *          the mTachyonFS handler created out of address like "tachyon://host:port"
-   * @param tachyonPath
-   *          the path to load the under FS path onto, like "tachyon://host:port/dir" or "/dir"
-   * @param ufsAddrRootPath
-   *          the address and root path of the under FS, like "hdfs://host:port/dir".
-   * @param excludePathPrefix
-   *          paths to exclude from ufsRootPath, which will not be registered in mTachyonFS.
-=======
    * Load files under path "ufsAddress/ufsRootPath" (excluding excludePathPrefix) to the given tfs
    * under the given tfsRootPath directory.
    * 
    * @param tfs the mTachyonFS handler created out of address like "tachyon://host:port"
-   * @param tfsRootPath the destination point in mTachyonFS to load the under FS path onto
+   * @param tachyonPath the destination point in mTachyonFS to load the under FS path onto
    * @param ufsAddrRootPath the address and root path of the under FS, like "hdfs://host:port/dir".
    * @param excludePathPrefix paths to exclude from ufsRootPath, which will not be registered in
    *        mTachyonFS.
->>>>>>> 82ea56d1
    * @throws IOException
    */
   public static void loadUnderFs(TachyonFS tfs, TachyonURI tachyonPath, TachyonURI ufsAddrRootPath,
@@ -142,17 +105,10 @@
     }
 
     while (!ufsPathQueue.isEmpty()) {
-<<<<<<< HEAD
-      TachyonURI ufsPath = ufsPathQueue.poll();  // this is the absolute path
+      TachyonURI ufsPath = ufsPathQueue.poll(); // this is the absolute path
       LOG.info("Loading: " + ufsPath);
       if (ufs.isFile(ufsPath.toString())) {
         TachyonURI tfsPath = buildTFSPath(tachyonPath, ufsAddrRootPath, ufsPath);
-=======
-      String ufsPath = ufsPathQueue.poll(); // this is the absolute path
-      LOG.info("loading: " + ufsPath);
-      if (ufs.isFile(ufsPath)) {
-        String tfsPath = buildTFSPath(tfsRootPath, ufsAddrRootPath, ufsPath);
->>>>>>> 82ea56d1
         if (tfs.exist(tfsPath)) {
           LOG.info("File " + tfsPath + " already exists in Tachyon.");
           continue;
