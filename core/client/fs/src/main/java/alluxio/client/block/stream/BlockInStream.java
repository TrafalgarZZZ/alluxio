/*
 * The Alluxio Open Foundation licenses this work under the Apache License, version 2.0
 * (the "License"). You may not use this work except in compliance with the License, which is
 * available at www.apache.org/licenses/LICENSE-2.0
 *
 * This software is distributed on an "AS IS" basis, WITHOUT WARRANTIES OR CONDITIONS OF ANY KIND,
 * either express or implied, as more fully set forth in the License.
 *
 * See the NOTICE file distributed with this work for information regarding copyright ownership.
 */

package alluxio.client.block.stream;

import alluxio.Seekable;
import alluxio.client.BoundedStream;
import alluxio.client.Locatable;
import alluxio.client.PositionedReadable;
import alluxio.client.block.AlluxioBlockStore;
import alluxio.client.file.FileSystemContext;
import alluxio.client.file.options.InStreamOptions;
import alluxio.exception.status.AlluxioStatusException;
import alluxio.proto.dataserver.Protocol;
import alluxio.util.network.NetworkAddressUtils;
import alluxio.wire.WorkerNetAddress;

import java.io.FilterInputStream;
import java.io.IOException;
import java.io.InputStream;

import javax.annotation.concurrent.NotThreadSafe;

/**
 * Provides a stream API to read a block from Alluxio. An instance extending this class can be
 * obtained by calling {@link AlluxioBlockStore#getInStream}. Multiple
 * {@link BlockInStream}s can be opened for a block.
 *
 * This class provides the same methods as a Java {@link InputStream} with additional methods from
 * Alluxio Stream interfaces.
 *
 * Block lock ownership:
 * The read lock of the block is acquired when the stream is created and released when the
 * stream is closed.
 */
@NotThreadSafe
public class BlockInStream extends FilterInputStream implements BoundedStream, Seekable,
    PositionedReadable, Locatable {
  /** Helper to manage closeables. */
  private final boolean mLocal;
  private final PacketInStream mInputStream;
  private final WorkerNetAddress mAddress;

  /**
   * Creates an instance of {@link BlockInStream} that reads from local file directly.
   *
   * @param blockId the block ID
   * @param blockSize the block size
   * @param workerNetAddress the worker network address
   * @param context the file system context
   * @param options the options
   * @return the {@link BlockInStream} created
   */
  // TODO(peis): Use options idiom (ALLUXIO-2579).
  public static BlockInStream createShortCircuitBlockInStream(long blockId, long blockSize,
<<<<<<< HEAD
      WorkerNetAddress workerNetAddress, FileSystemContext context, InStreamOptions options) {
    PacketInStream inStream = PacketInStream
        .createLocalPacketInStream(context, workerNetAddress, blockId, blockSize, options);
    return new BlockInStream(inStream, workerNetAddress, options);
=======
      WorkerNetAddress workerNetAddress, FileSystemContext context, InStreamOptions options)
          throws IOException {
    Closer closer = Closer.create();
    try {
      BlockWorkerClient blockWorkerClient =
          closer.register(context.createBlockWorkerClient(workerNetAddress));
      LockBlockResource lockBlockResource =
          closer.register(blockWorkerClient.lockBlock(blockId, LockBlockOptions.defaults()));
      PacketInStream inStream = closer.register(PacketInStream
          .createLocalPacketInStream(lockBlockResource.getResult().getBlockPath(), blockId,
              blockSize, options));
      blockWorkerClient.accessBlock(blockId);
      return new BlockInStream(inStream, blockWorkerClient, closer, options);
    } catch (Throwable t) {
      throw CommonUtils.closeAndRethrow(closer, t);
    }
>>>>>>> 598d09e7
  }

  /**
   * Creates an instance of remote {@link BlockInStream} that reads from a worker.
   *
   * @param blockId the block ID
   * @param blockSize the block size
   * @param workerNetAddress the worker network address
   * @param context the file system context
   * @param openUfsBlockOptions the open UFS block options
   * @param options the options
   * @return the {@link BlockInStream} created
   */
  // TODO(peis): Use options idiom (ALLUXIO-2579).
  public static BlockInStream createNettyBlockInStream(long blockId, long blockSize,
<<<<<<< HEAD
      WorkerNetAddress workerNetAddress, FileSystemContext context,
      Protocol.OpenUfsBlockOptions openUfsBlockOptions, InStreamOptions options) {
    Protocol.ReadRequest.Builder builder = Protocol.ReadRequest.newBuilder().setBlockId(blockId)
        .setPromote(options.getAlluxioStorageType().isPromote());
    if (openUfsBlockOptions != null) {
      builder.setOpenUfsBlockOptions(openUfsBlockOptions);
=======
      WorkerNetAddress workerNetAddress, FileSystemContext context, InStreamOptions options)
          throws IOException {
    Closer closer = Closer.create();
    try {
      BlockWorkerClient blockWorkerClient =
          closer.register(context.createBlockWorkerClient(workerNetAddress));
      LockBlockResource lockBlockResource =
          closer.register(blockWorkerClient.lockBlock(blockId, LockBlockOptions.defaults()));
      PacketInStream inStream = closer.register(PacketInStream
          .createNettyPacketInStream(context, workerNetAddress, blockId,
              lockBlockResource.getResult().getLockId(), blockWorkerClient.getSessionId(),
              blockSize, false, Protocol.RequestType.ALLUXIO_BLOCK, options));
      blockWorkerClient.accessBlock(blockId);
      return new BlockInStream(inStream, blockWorkerClient, closer, options);
    } catch (Throwable t) {
      throw CommonUtils.closeAndRethrow(closer, t);
>>>>>>> 598d09e7
    }

<<<<<<< HEAD
    PacketInStream inStream = PacketInStream
        .createNettyPacketInStream(context, workerNetAddress, builder.buildPartial(), blockSize,
            options);
    return new BlockInStream(inStream, workerNetAddress, options);
  }

  @Override
  public void close() {
    try {
      mInputStream.close();
    } catch (IOException e) {
      throw AlluxioStatusException.fromIOException(e);
    }
=======
  /**
   * Creates an instance of {@link BlockInStream}.
   *
   * This method keeps polling the block worker until the block is cached to Alluxio or
   * it successfully acquires a UFS read token with a timeout.
   * (1) If the block is cached to Alluxio after polling, it returns {@link BlockInStream}
   *     to read the block from Alluxio storage.
   * (2) If a UFS read token is acquired after polling, it returns {@link BlockInStream}
   *     to read the block from an Alluxio worker that reads the block from UFS.
   * (3) If the polling times out, an {@link IOException} with cause
   *     {@link alluxio.exception.UfsBlockAccessTokenUnavailableException} is thrown.
   *
   * @param context the file system context
   * @param ufsPath the UFS path
   * @param blockId the block ID
   * @param blockSize the block size
   * @param blockStart the position at which the block starts in the file
   * @param mountId the id of the UFS which the mount of this file is mapped to
   * @param workerNetAddress the worker network address
   * @param options the options
   * @return the {@link BlockInStream} created
   */
  // TODO(peis): Use options idiom (ALLUXIO-2579).
  public static BlockInStream createUfsBlockInStream(FileSystemContext context, String ufsPath,
      long blockId, long blockSize, long blockStart, long mountId,
      WorkerNetAddress workerNetAddress, InStreamOptions options) throws IOException {
    Closer closer = Closer.create();
    try {
      BlockWorkerClient blockWorkerClient =
          closer.register(context.createBlockWorkerClient(workerNetAddress));
      LockBlockOptions lockBlockOptions =
          LockBlockOptions.defaults().setUfsPath(ufsPath).setOffset(blockStart)
              .setBlockSize(blockSize).setMaxUfsReadConcurrency(options.getMaxUfsReadConcurrency())
              .setMountId(mountId);

      LockBlockResult lockBlockResult =
          closer.register(blockWorkerClient.lockUfsBlock(blockId, lockBlockOptions)).getResult();
      PacketInStream inStream;
      if (lockBlockResult.getLockBlockStatus().blockInAlluxio()) {
        boolean local = workerNetAddress.getHost().equals(NetworkAddressUtils.getClientHostName());
        if (local && Configuration.getBoolean(PropertyKey.USER_SHORT_CIRCUIT_ENABLED)
            && !NettyUtils.isDomainSocketSupported(workerNetAddress)) {
          inStream = closer.register(PacketInStream
              .createLocalPacketInStream(
                  lockBlockResult.getBlockPath(), blockId, blockSize, options));
        } else {
          inStream = closer.register(PacketInStream
              .createNettyPacketInStream(context, workerNetAddress, blockId,
                  lockBlockResult.getLockId(), blockWorkerClient.getSessionId(), blockSize, false,
                  Protocol.RequestType.ALLUXIO_BLOCK, options));
        }
        blockWorkerClient.accessBlock(blockId);
      } else {
        Preconditions.checkState(lockBlockResult.getLockBlockStatus().ufsTokenAcquired());
        inStream = closer.register(PacketInStream
            .createNettyPacketInStream(context, workerNetAddress, blockId,
                lockBlockResult.getLockId(), blockWorkerClient.getSessionId(), blockSize,
                !options.getAlluxioStorageType().isStore(), Protocol.RequestType.UFS_BLOCK,
                options));
      }
      return new BlockInStream(inStream, blockWorkerClient, closer, options);
    } catch (Throwable t) {
      throw CommonUtils.closeAndRethrow(closer, t);
    }
  }

  @Override
  public void close() throws IOException {
    mCloser.close();
>>>>>>> 598d09e7
  }

  @Override
  public long remaining() {
    return mInputStream.remaining();
  }

  @Override
  public void seek(long pos) throws IOException {
    mInputStream.seek(pos);
  }

  @Override
  public int positionedRead(long pos, byte[] b, int off, int len) throws IOException {
    return mInputStream.positionedRead(pos, b, off, len);
  }

  @Override
  public WorkerNetAddress location() {
    return mAddress;
  }

  @Override
  public boolean isLocal() {
    return mLocal;
  }

  /**
   * @return whether this stream is reading directly from a local file
   */
  public boolean isShortCircuit() {
    return mInputStream.isShortCircuit();
  }

  /**
   * Creates an instance of {@link BlockInStream}.
   *
   * @param inputStream the packet inputstream
   * @param workerNetAddress the worker network address
   * @param options the options
   */
  protected BlockInStream(PacketInStream inputStream, WorkerNetAddress workerNetAddress,
      InStreamOptions options) {
    super(inputStream);
    mInputStream = inputStream;
    mAddress = workerNetAddress;
    mLocal = workerNetAddress.getHost().equals(NetworkAddressUtils.getClientHostName());
  }
}<|MERGE_RESOLUTION|>--- conflicted
+++ resolved
@@ -61,29 +61,11 @@
    */
   // TODO(peis): Use options idiom (ALLUXIO-2579).
   public static BlockInStream createShortCircuitBlockInStream(long blockId, long blockSize,
-<<<<<<< HEAD
-      WorkerNetAddress workerNetAddress, FileSystemContext context, InStreamOptions options) {
+      WorkerNetAddress workerNetAddress, FileSystemContext context, InStreamOptions options)
+      throws IOException {
     PacketInStream inStream = PacketInStream
         .createLocalPacketInStream(context, workerNetAddress, blockId, blockSize, options);
     return new BlockInStream(inStream, workerNetAddress, options);
-=======
-      WorkerNetAddress workerNetAddress, FileSystemContext context, InStreamOptions options)
-          throws IOException {
-    Closer closer = Closer.create();
-    try {
-      BlockWorkerClient blockWorkerClient =
-          closer.register(context.createBlockWorkerClient(workerNetAddress));
-      LockBlockResource lockBlockResource =
-          closer.register(blockWorkerClient.lockBlock(blockId, LockBlockOptions.defaults()));
-      PacketInStream inStream = closer.register(PacketInStream
-          .createLocalPacketInStream(lockBlockResource.getResult().getBlockPath(), blockId,
-              blockSize, options));
-      blockWorkerClient.accessBlock(blockId);
-      return new BlockInStream(inStream, blockWorkerClient, closer, options);
-    } catch (Throwable t) {
-      throw CommonUtils.closeAndRethrow(closer, t);
-    }
->>>>>>> 598d09e7
   }
 
   /**
@@ -99,34 +81,14 @@
    */
   // TODO(peis): Use options idiom (ALLUXIO-2579).
   public static BlockInStream createNettyBlockInStream(long blockId, long blockSize,
-<<<<<<< HEAD
       WorkerNetAddress workerNetAddress, FileSystemContext context,
-      Protocol.OpenUfsBlockOptions openUfsBlockOptions, InStreamOptions options) {
+      Protocol.OpenUfsBlockOptions openUfsBlockOptions, InStreamOptions options) throws IOException {
     Protocol.ReadRequest.Builder builder = Protocol.ReadRequest.newBuilder().setBlockId(blockId)
         .setPromote(options.getAlluxioStorageType().isPromote());
     if (openUfsBlockOptions != null) {
       builder.setOpenUfsBlockOptions(openUfsBlockOptions);
-=======
-      WorkerNetAddress workerNetAddress, FileSystemContext context, InStreamOptions options)
-          throws IOException {
-    Closer closer = Closer.create();
-    try {
-      BlockWorkerClient blockWorkerClient =
-          closer.register(context.createBlockWorkerClient(workerNetAddress));
-      LockBlockResource lockBlockResource =
-          closer.register(blockWorkerClient.lockBlock(blockId, LockBlockOptions.defaults()));
-      PacketInStream inStream = closer.register(PacketInStream
-          .createNettyPacketInStream(context, workerNetAddress, blockId,
-              lockBlockResource.getResult().getLockId(), blockWorkerClient.getSessionId(),
-              blockSize, false, Protocol.RequestType.ALLUXIO_BLOCK, options));
-      blockWorkerClient.accessBlock(blockId);
-      return new BlockInStream(inStream, blockWorkerClient, closer, options);
-    } catch (Throwable t) {
-      throw CommonUtils.closeAndRethrow(closer, t);
->>>>>>> 598d09e7
     }
 
-<<<<<<< HEAD
     PacketInStream inStream = PacketInStream
         .createNettyPacketInStream(context, workerNetAddress, builder.buildPartial(), blockSize,
             options);
@@ -134,83 +96,12 @@
   }
 
   @Override
-  public void close() {
+  public void close() throws IOException {
     try {
       mInputStream.close();
     } catch (IOException e) {
       throw AlluxioStatusException.fromIOException(e);
     }
-=======
-  /**
-   * Creates an instance of {@link BlockInStream}.
-   *
-   * This method keeps polling the block worker until the block is cached to Alluxio or
-   * it successfully acquires a UFS read token with a timeout.
-   * (1) If the block is cached to Alluxio after polling, it returns {@link BlockInStream}
-   *     to read the block from Alluxio storage.
-   * (2) If a UFS read token is acquired after polling, it returns {@link BlockInStream}
-   *     to read the block from an Alluxio worker that reads the block from UFS.
-   * (3) If the polling times out, an {@link IOException} with cause
-   *     {@link alluxio.exception.UfsBlockAccessTokenUnavailableException} is thrown.
-   *
-   * @param context the file system context
-   * @param ufsPath the UFS path
-   * @param blockId the block ID
-   * @param blockSize the block size
-   * @param blockStart the position at which the block starts in the file
-   * @param mountId the id of the UFS which the mount of this file is mapped to
-   * @param workerNetAddress the worker network address
-   * @param options the options
-   * @return the {@link BlockInStream} created
-   */
-  // TODO(peis): Use options idiom (ALLUXIO-2579).
-  public static BlockInStream createUfsBlockInStream(FileSystemContext context, String ufsPath,
-      long blockId, long blockSize, long blockStart, long mountId,
-      WorkerNetAddress workerNetAddress, InStreamOptions options) throws IOException {
-    Closer closer = Closer.create();
-    try {
-      BlockWorkerClient blockWorkerClient =
-          closer.register(context.createBlockWorkerClient(workerNetAddress));
-      LockBlockOptions lockBlockOptions =
-          LockBlockOptions.defaults().setUfsPath(ufsPath).setOffset(blockStart)
-              .setBlockSize(blockSize).setMaxUfsReadConcurrency(options.getMaxUfsReadConcurrency())
-              .setMountId(mountId);
-
-      LockBlockResult lockBlockResult =
-          closer.register(blockWorkerClient.lockUfsBlock(blockId, lockBlockOptions)).getResult();
-      PacketInStream inStream;
-      if (lockBlockResult.getLockBlockStatus().blockInAlluxio()) {
-        boolean local = workerNetAddress.getHost().equals(NetworkAddressUtils.getClientHostName());
-        if (local && Configuration.getBoolean(PropertyKey.USER_SHORT_CIRCUIT_ENABLED)
-            && !NettyUtils.isDomainSocketSupported(workerNetAddress)) {
-          inStream = closer.register(PacketInStream
-              .createLocalPacketInStream(
-                  lockBlockResult.getBlockPath(), blockId, blockSize, options));
-        } else {
-          inStream = closer.register(PacketInStream
-              .createNettyPacketInStream(context, workerNetAddress, blockId,
-                  lockBlockResult.getLockId(), blockWorkerClient.getSessionId(), blockSize, false,
-                  Protocol.RequestType.ALLUXIO_BLOCK, options));
-        }
-        blockWorkerClient.accessBlock(blockId);
-      } else {
-        Preconditions.checkState(lockBlockResult.getLockBlockStatus().ufsTokenAcquired());
-        inStream = closer.register(PacketInStream
-            .createNettyPacketInStream(context, workerNetAddress, blockId,
-                lockBlockResult.getLockId(), blockWorkerClient.getSessionId(), blockSize,
-                !options.getAlluxioStorageType().isStore(), Protocol.RequestType.UFS_BLOCK,
-                options));
-      }
-      return new BlockInStream(inStream, blockWorkerClient, closer, options);
-    } catch (Throwable t) {
-      throw CommonUtils.closeAndRethrow(closer, t);
-    }
-  }
-
-  @Override
-  public void close() throws IOException {
-    mCloser.close();
->>>>>>> 598d09e7
   }
 
   @Override
