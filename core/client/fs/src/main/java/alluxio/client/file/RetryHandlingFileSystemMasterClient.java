/*
 * The Alluxio Open Foundation licenses this work under the Apache License, version 2.0
 * (the "License"). You may not use this work except in compliance with the License, which is
 * available at www.apache.org/licenses/LICENSE-2.0
 *
 * This software is distributed on an "AS IS" basis, WITHOUT WARRANTIES OR CONDITIONS OF ANY KIND,
 * either express or implied, as more fully set forth in the License.
 *
 * See the NOTICE file distributed with this work for information regarding copyright ownership.
 */

package alluxio.client.file;

import alluxio.AbstractMasterClient;
import alluxio.AlluxioURI;
import alluxio.Constants;
import alluxio.client.file.options.CheckConsistencyOptions;
import alluxio.client.file.options.CompleteFileOptions;
import alluxio.client.file.options.CreateDirectoryOptions;
import alluxio.client.file.options.CreateFileOptions;
import alluxio.client.file.options.DeleteOptions;
import alluxio.client.file.options.FreeOptions;
import alluxio.client.file.options.GetStatusOptions;
import alluxio.client.file.options.ListStatusOptions;
import alluxio.client.file.options.LoadMetadataOptions;
import alluxio.client.file.options.MountOptions;
import alluxio.client.file.options.SetAttributeOptions;
import alluxio.thrift.AlluxioService;
import alluxio.thrift.FileSystemMasterClientService;
import alluxio.wire.ThriftUtils;

import org.apache.thrift.TException;

import java.io.IOException;
import java.net.InetSocketAddress;
import java.util.ArrayList;
import java.util.List;

import javax.annotation.concurrent.ThreadSafe;
import javax.security.auth.Subject;

/**
 * A wrapper for the thrift client to interact with the file system master, used by alluxio clients.
 *
 * Since thrift clients are not thread safe, this class is a wrapper to provide thread safety, and
 * to provide retries.
 */
@ThreadSafe
public final class RetryHandlingFileSystemMasterClient extends AbstractMasterClient
    implements FileSystemMasterClient {
  private FileSystemMasterClientService.Client mClient = null;

  /**
   * Creates a new {@link RetryHandlingFileSystemMasterClient} instance.
   *
   * @param subject the subject
   * @param masterAddress the master address
   */
  protected static RetryHandlingFileSystemMasterClient create(Subject subject,
      InetSocketAddress masterAddress) {
    return new RetryHandlingFileSystemMasterClient(subject, masterAddress);
  }

  private RetryHandlingFileSystemMasterClient(Subject subject, InetSocketAddress masterAddress) {
    super(subject, masterAddress);
  }

  @Override
  protected AlluxioService.Client getClient() {
    return mClient;
  }

  @Override
  protected String getServiceName() {
    return Constants.FILE_SYSTEM_MASTER_CLIENT_SERVICE_NAME;
  }

  @Override
  protected long getServiceVersion() {
    return Constants.FILE_SYSTEM_MASTER_CLIENT_SERVICE_VERSION;
  }

  @Override
  protected void afterConnect() {
    mClient = new FileSystemMasterClientService.Client(mProtocol);
  }

  @Override
  public synchronized List<AlluxioURI> checkConsistency(final AlluxioURI path,
      final CheckConsistencyOptions options) throws IOException {
    return retryRPC(new RpcCallable<List<AlluxioURI>>() {
      @Override
      public List<AlluxioURI> call() throws TException {
        List<String> inconsistentPaths =
            mClient.checkConsistency(path.getPath(), options.toThrift());
        List<AlluxioURI> inconsistentUris = new ArrayList<>(inconsistentPaths.size());
        for (String path : inconsistentPaths) {
          inconsistentUris.add(new AlluxioURI(path));
        }
        return inconsistentUris;
      }
    });
  }

  @Override
  public synchronized void createDirectory(final AlluxioURI path,
      final CreateDirectoryOptions options) throws IOException {
    retryRPC(new RpcCallable<Void>() {
      @Override
      public Void call() throws TException {
        mClient.createDirectory(path.getPath(), options.toThrift());
        return null;
      }
    });
  }

  @Override
  public synchronized void createFile(final AlluxioURI path, final CreateFileOptions options)
      throws IOException {
    retryRPC(new RpcCallable<Void>() {
      @Override
      public Void call() throws TException {
        mClient.createFile(path.getPath(), options.toThrift());
        return null;
      }
    });
  }

  @Override
  public synchronized void completeFile(final AlluxioURI path, final CompleteFileOptions options)
      throws IOException {
    retryRPC(new RpcCallable<Void>() {
      @Override
      public Void call() throws TException {
        mClient.completeFile(path.getPath(), options.toThrift());
        return null;
      }
    });
  }

  @Override
  public synchronized void delete(final AlluxioURI path, final DeleteOptions options)
      throws IOException {
    retryRPC(new RpcCallable<Void>() {
      @Override
      public Void call() throws TException {
        mClient.remove(path.getPath(), options.isRecursive(), options.toThrift());
        return null;
      }
    });
  }

  @Override
  public synchronized void free(final AlluxioURI path, final FreeOptions options)
      throws IOException {
    retryRPC(new RpcCallable<Void>() {
      @Override
      public Void call() throws TException {
        mClient.free(path.getPath(), options.isRecursive(), options.toThrift());
        return null;
      }
    });
  }

  @Override
<<<<<<< HEAD
  public synchronized URIStatus getStatus(final AlluxioURI path, final GetStatusOptions options) {
=======
  public synchronized URIStatus getStatus(final AlluxioURI path) throws IOException {
>>>>>>> b1faa8b2
    return retryRPC(new RpcCallable<URIStatus>() {
      @Override
      public URIStatus call() throws TException {
        return new URIStatus(
            ThriftUtils.fromThrift(mClient.getStatus(path.getPath(), options.toThrift())));
      }
    });
  }

  @Override
  public synchronized long getNewBlockIdForFile(final AlluxioURI path) throws IOException {
    return retryRPC(new RpcCallable<Long>() {
      @Override
      public Long call() throws TException {
        return mClient.getNewBlockIdForFile(path.getPath());
      }
    });
  }

  @Override
  public synchronized List<URIStatus> listStatus(final AlluxioURI path,
      final ListStatusOptions options) throws IOException {
    return retryRPC(new RpcCallable<List<URIStatus>>() {
      @Override
      public List<URIStatus> call() throws TException {
        List<URIStatus> result = new ArrayList<URIStatus>();
        for (alluxio.thrift.FileInfo fileInfo : mClient
            .listStatus(path.getPath(), options.toThrift())) {
          result.add(new URIStatus(ThriftUtils.fromThrift(fileInfo)));
        }
        return result;
      }
    });
  }

  @Override
  public synchronized void loadMetadata(final AlluxioURI path,
      final LoadMetadataOptions options) throws IOException {
    retryRPC(new RpcCallable<Long>() {
      @Override
      public Long call() throws TException {
        return mClient.loadMetadata(path.toString(), options.isRecursive());
      }
    });
  }

  @Override
  public synchronized void mount(final AlluxioURI alluxioPath, final AlluxioURI ufsPath,
      final MountOptions options) throws IOException {
    retryRPC(new RpcCallable<Void>() {
      @Override
      public Void call() throws TException {
        mClient.mount(alluxioPath.toString(), ufsPath.toString(), options.toThrift());
        return null;
      }
    });
  }

  @Override
  public synchronized void rename(final AlluxioURI src, final AlluxioURI dst) throws IOException {
    retryRPC(new RpcCallable<Void>() {
      @Override
      public Void call() throws TException {
        mClient.rename(src.getPath(), dst.getPath());
        return null;
      }
    });
  }

  @Override
  public synchronized void setAttribute(final AlluxioURI path, final SetAttributeOptions options)
      throws IOException {
    retryRPC(new RpcCallable<Void>() {
      @Override
      public Void call() throws TException {
        mClient.setAttribute(path.getPath(), options.toThrift());
        return null;
      }
    });
  }

  @Override
  public synchronized void scheduleAsyncPersist(final AlluxioURI path) throws IOException {
    retryRPC(new RpcCallable<Void>() {
      @Override
      public Void call() throws TException {
        mClient.scheduleAsyncPersist(path.getPath());
        return null;
      }
    });
  }

  @Override
  public synchronized void unmount(final AlluxioURI alluxioPath) throws IOException {
    retryRPC(new RpcCallable<Void>() {
      @Override
      public Void call() throws TException {
        mClient.unmount(alluxioPath.toString());
        return null;
      }
    });
  }
}<|MERGE_RESOLUTION|>--- conflicted
+++ resolved
@@ -163,11 +163,8 @@
   }
 
   @Override
-<<<<<<< HEAD
-  public synchronized URIStatus getStatus(final AlluxioURI path, final GetStatusOptions options) {
-=======
-  public synchronized URIStatus getStatus(final AlluxioURI path) throws IOException {
->>>>>>> b1faa8b2
+  public synchronized URIStatus getStatus(final AlluxioURI path, final GetStatusOptions options)
+      throws IOException {
     return retryRPC(new RpcCallable<URIStatus>() {
       @Override
       public URIStatus call() throws TException {
