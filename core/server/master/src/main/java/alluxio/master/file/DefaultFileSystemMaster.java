/*
 * The Alluxio Open Foundation licenses this work under the Apache License, version 2.0
 * (the "License"). You may not use this work except in compliance with the License, which is
 * available at www.apache.org/licenses/LICENSE-2.0
 *
 * This software is distributed on an "AS IS" basis, WITHOUT WARRANTIES OR CONDITIONS OF ANY KIND,
 * either express or implied, as more fully set forth in the License.
 *
 * See the NOTICE file distributed with this work for information regarding copyright ownership.
 */

package alluxio.master.file;

import alluxio.AlluxioURI;
import alluxio.Configuration;
import alluxio.Constants;
import alluxio.PropertyKey;
import alluxio.clock.SystemClock;
import alluxio.collections.PrefixList;
import alluxio.exception.AccessControlException;
import alluxio.exception.AlluxioException;
import alluxio.exception.BlockInfoException;
import alluxio.exception.DirectoryNotEmptyException;
import alluxio.exception.ExceptionMessage;
import alluxio.exception.FileAlreadyCompletedException;
import alluxio.exception.FileAlreadyExistsException;
import alluxio.exception.FileDoesNotExistException;
import alluxio.exception.InvalidFileSizeException;
import alluxio.exception.InvalidPathException;
import alluxio.exception.PreconditionMessage;
import alluxio.exception.UnexpectedAlluxioException;
import alluxio.heartbeat.HeartbeatContext;
import alluxio.heartbeat.HeartbeatThread;
import alluxio.master.AbstractMaster;
import alluxio.master.MasterRegistry;
import alluxio.master.ProtobufUtils;
import alluxio.master.block.BlockId;
import alluxio.master.block.BlockMaster;
import alluxio.master.file.async.AsyncPersistHandler;
import alluxio.master.file.meta.FileSystemMasterView;
import alluxio.master.file.meta.Inode;
import alluxio.master.file.meta.InodeDirectory;
import alluxio.master.file.meta.InodeDirectoryIdGenerator;
import alluxio.master.file.meta.InodeFile;
import alluxio.master.file.meta.InodeLockList;
import alluxio.master.file.meta.InodePathPair;
import alluxio.master.file.meta.InodeTree;
import alluxio.master.file.meta.LockedInodePath;
import alluxio.master.file.meta.MountTable;
import alluxio.master.file.meta.PersistenceState;
import alluxio.master.file.meta.TempInodePathForChild;
import alluxio.master.file.meta.TempInodePathForDescendant;
import alluxio.master.file.meta.TtlBucketList;
import alluxio.master.file.meta.options.MountInfo;
import alluxio.master.file.options.CheckConsistencyOptions;
import alluxio.master.file.options.CompleteFileOptions;
import alluxio.master.file.options.CreateDirectoryOptions;
import alluxio.master.file.options.CreateFileOptions;
import alluxio.master.file.options.DeleteOptions;
import alluxio.master.file.options.FreeOptions;
import alluxio.master.file.options.ListStatusOptions;
import alluxio.master.file.options.LoadMetadataOptions;
import alluxio.master.file.options.MountOptions;
import alluxio.master.file.options.RenameOptions;
import alluxio.master.file.options.SetAttributeOptions;
import alluxio.master.journal.JournalContext;
import alluxio.master.journal.JournalFactory;
<<<<<<< HEAD
import alluxio.master.journal.JournalOutputStream;
import alluxio.master.journal.NoopJournalContext;
=======
>>>>>>> 39e5369f
import alluxio.metrics.MetricsSystem;
import alluxio.proto.journal.File.AddMountPointEntry;
import alluxio.proto.journal.File.AsyncPersistRequestEntry;
import alluxio.proto.journal.File.CompleteFileEntry;
import alluxio.proto.journal.File.DeleteFileEntry;
import alluxio.proto.journal.File.DeleteMountPointEntry;
import alluxio.proto.journal.File.InodeDirectoryEntry;
import alluxio.proto.journal.File.InodeFileEntry;
import alluxio.proto.journal.File.InodeLastModificationTimeEntry;
import alluxio.proto.journal.File.PersistDirectoryEntry;
import alluxio.proto.journal.File.ReinitializeFileEntry;
import alluxio.proto.journal.File.RenameEntry;
import alluxio.proto.journal.File.SetAttributeEntry;
import alluxio.proto.journal.File.StringPairEntry;
import alluxio.proto.journal.Journal.JournalEntry;
import alluxio.security.authorization.Mode;
import alluxio.thrift.CommandType;
import alluxio.thrift.FileSystemCommand;
import alluxio.thrift.FileSystemCommandOptions;
import alluxio.thrift.FileSystemMasterClientService;
import alluxio.thrift.FileSystemMasterWorkerService;
import alluxio.thrift.PersistCommandOptions;
import alluxio.thrift.PersistFile;
import alluxio.underfs.UnderFileStatus;
import alluxio.underfs.UnderFileSystem;
import alluxio.underfs.options.FileLocationOptions;
<<<<<<< HEAD
=======
import alluxio.underfs.options.MkdirsOptions;
import alluxio.util.CommonUtils;
>>>>>>> 39e5369f
import alluxio.util.IdUtils;
import alluxio.util.SecurityUtils;
import alluxio.util.UnderFileSystemUtils;
import alluxio.util.executor.ExecutorServiceFactories;
import alluxio.util.executor.ExecutorServiceFactory;
import alluxio.util.io.PathUtils;
import alluxio.wire.BlockInfo;
import alluxio.wire.BlockLocation;
import alluxio.wire.FileBlockInfo;
import alluxio.wire.FileInfo;
import alluxio.wire.LoadMetadataType;
import alluxio.wire.TtlAction;
import alluxio.wire.WorkerInfo;

import com.codahale.metrics.Counter;
import com.codahale.metrics.Gauge;
import com.google.common.base.Preconditions;
import com.google.common.base.Throwables;
import com.google.common.collect.ImmutableSet;
import com.google.common.collect.Iterators;
import edu.umd.cs.findbugs.annotations.SuppressFBWarnings;
import org.apache.commons.lang.exception.ExceptionUtils;
import org.apache.thrift.TProcessor;
import org.slf4j.Logger;
import org.slf4j.LoggerFactory;

import java.io.IOException;
import java.util.ArrayList;
import java.util.Collections;
import java.util.HashMap;
import java.util.HashSet;
import java.util.Iterator;
import java.util.List;
import java.util.Map;
import java.util.Set;
import java.util.Stack;
import java.util.concurrent.BlockingQueue;
import java.util.concurrent.Callable;
import java.util.concurrent.ExecutorService;
import java.util.concurrent.Future;
import java.util.concurrent.LinkedBlockingQueue;

import javax.annotation.concurrent.NotThreadSafe;

/**
 * The master that handles all file system metadata management.
 */
@NotThreadSafe // TODO(jiri): make thread-safe (c.f. ALLUXIO-1664)
public final class DefaultFileSystemMaster extends AbstractMaster implements FileSystemMaster {
  private static final Logger LOG = LoggerFactory.getLogger(DefaultFileSystemMaster.class);
  private static final Set<Class<?>> DEPS = ImmutableSet.<Class<?>>of(BlockMaster.class);

  /**
   * Locking in DefaultFileSystemMaster
   *
   * Individual paths are locked in the inode tree. In order to read or write any inode, the path
   * must be locked. A path is locked via one of the lock methods in {@link InodeTree}, such as
   * {@link InodeTree#lockInodePath(AlluxioURI, InodeTree.LockMode)} or
   * {@link InodeTree#lockFullInodePath(AlluxioURI, InodeTree.LockMode)}. These lock methods return
   * an {@link LockedInodePath}, which represents a locked path of inodes. These locked paths
   * ({@link LockedInodePath}) must be unlocked. In order to ensure a locked
   * {@link LockedInodePath} is always unlocked, the following paradigm is recommended:
   *
   * <p><blockquote><pre>
   *    try (LockedInodePath inodePath = mInodeTree.lockInodePath(path, InodeTree.LockMode.READ)) {
   *      ...
   *    }
   * </pre></blockquote>
   *
   * When locking a path in the inode tree, it is possible that other concurrent operations have
   * modified the inode tree while a thread is waiting to acquire a lock on the inode. Lock
   * acquisitions throw {@link InvalidPathException} to indicate that the inode structure is no
   * longer consistent with what the caller original expected, for example if the inode
   * previously obtained at /pathA has been renamed to /pathB during the wait for the inode lock.
   * Methods which specifically act on a path will propagate this exception to the caller, while
   * methods which iterate over child nodes can safely ignore the exception and treat the inode
   * as no longer a child.
   *
   * Journaling in the FileSystemMaster
   *
   * Any changes to file system metadata that need to survive system restarts and / or failures
   * should be journaled. The intent to journal and the actual writing of the journal is decoupled
   * so that operations are not holding metadata locks waiting on the journal IO. In particular,
   * file system operations are expected to create a {@link JournalContext} resource, use it
   * throughout the lifetime of an operation to collect journal events through
   * {@link JournalContext#append(JournalEntry)}, and then close the resource, which
   * will persist the journal events. In order to ensure the journal events are always persisted,
   * the following paradigm is recommended:
   *
   * <p><blockquote><pre>
   *    try (JournalContext journalContext = createJournalContext()) {
   *      ...
   *    }
   * </pre></blockquote>
   *
   * NOTE: Because resources are released in the opposite order they are acquired, the
   * {@link JournalContext} resources should be always created before any {@link LockedInodePath}
   * resources to avoid holding an inode path lock while waiting for journal IO.
   *
   * Method Conventions in the FileSystemMaster
   *
   * All of the flow of the FileSystemMaster follow a convention. There are essentially 4 main
   * types of methods:
   *   (A) public api methods
   *   (B) private (or package private) methods that journal
   *   (C) private (or package private) internal methods
   *   (D) private FromEntry methods used to replay entries from the journal
   *
   * (A) public api methods:
   * These methods are public and are accessed by the RPC and REST APIs. These methods lock all
   * the required paths, and also perform all permission checking.
   * (A) cannot call (A)
   * (A) can call (B)
   * (A) can call (C)
   * (A) cannot call (D)
   *
   * (B) private (or package private) methods that journal:
   * These methods perform the work from the public apis, like checking and error handling, and also
   * asynchronously append entries to the journal. The names of these methods are suffixed with
   * "AndJournal".
   * (B) cannot call (A)
   * (B) can call (B)
   * (B) can call (C)
   * (B) cannot call (D)
   *
   * (C) private (or package private) internal methods:
   * These methods perform the rest of the work, and may append to the journal. The names of these
   * methods are suffixed by "Internal". These are typically called by the (D) methods.
   * (C) cannot call (A)
   * (C) cannot call (B)
   * (C) can call (C)
   * (C) cannot call (D)
   *
   * (D) private FromEntry methods used to replay entries from the journal:
   * These methods are used to replay entries from reading the journal. This is done on start, as
<<<<<<< HEAD
   * well as for standby masters. When replaying entries, no additional journaling should happen,
   * so {@link NoopJournalContext#INSTANCE} must be used if a context is necessary.
=======
   * well as for secondary masters.
>>>>>>> 39e5369f
   * (D) cannot call (A)
   * (D) cannot call (B)
   * (D) can call (C)
   * (D) cannot call (D)
   */

  /** Handle to the block master. */
  private final BlockMaster mBlockMaster;

  /** This manages the file system inode structure. This must be journaled. */
  private final InodeTree mInodeTree;

  /** This manages the file system mount points. */
  private final MountTable mMountTable;

  /** This maintains inodes with ttl set, for the for the ttl checker service to use. */
  private final TtlBucketList mTtlBuckets = new TtlBucketList();

  /** This generates unique directory ids. This must be journaled. */
  private final InodeDirectoryIdGenerator mDirectoryIdGenerator;

  /** This checks user permissions on different operations. */
  private final PermissionChecker mPermissionChecker;

  /** List of paths to always keep in memory. */
  private final PrefixList mWhitelist;

  /** The handler for async persistence. */
  private final AsyncPersistHandler mAsyncPersistHandler;

  /**
   * The service that checks for inode files with ttl set. We store it here so that it can be
   * accessed from tests.
   */
  @SuppressFBWarnings("URF_UNREAD_FIELD")
  private Future<?> mTtlCheckerService;

  /**
   * The service that detects lost files. We store it here so that it can be accessed from tests.
   */
  @SuppressFBWarnings("URF_UNREAD_FIELD")
  private Future<?> mLostFilesDetectionService;

  private Future<List<AlluxioURI>> mStartupConsistencyCheck;

  /**
   * Creates a new instance of {@link DefaultFileSystemMaster}.
   *
   * @param registry the master registry
   * @param journalFactory the factory for the journal to use for tracking master operations
   */
  public DefaultFileSystemMaster(MasterRegistry registry, JournalFactory journalFactory) {
    this(registry, journalFactory, ExecutorServiceFactories
        .fixedThreadPoolExecutorServiceFactory(Constants.FILE_SYSTEM_MASTER_NAME, 3));
  }

  /**
   * Creates a new instance of {@link DefaultFileSystemMaster}.
   *
   * @param registry the master registry
   * @param journalFactory the factory for the journal to use for tracking master operations
   * @param executorServiceFactory a factory for creating the executor service to use for running
   *        maintenance threads
   */
  DefaultFileSystemMaster(MasterRegistry registry, JournalFactory journalFactory,
      ExecutorServiceFactory executorServiceFactory) {
    super(journalFactory.create(Constants.FILE_SYSTEM_MASTER_NAME), new SystemClock(),
        executorServiceFactory);

    mBlockMaster = registry.get(BlockMaster.class);
    mDirectoryIdGenerator = new InodeDirectoryIdGenerator(mBlockMaster);
    mMountTable = new MountTable();
    mInodeTree = new InodeTree(mBlockMaster, mDirectoryIdGenerator, mMountTable);

    // TODO(gene): Handle default config value for whitelist.
    mWhitelist = new PrefixList(Configuration.getList(PropertyKey.MASTER_WHITELIST, ","));

    mAsyncPersistHandler = AsyncPersistHandler.Factory.create(new FileSystemMasterView(this));
    mPermissionChecker = new PermissionChecker(mInodeTree);

    registry.add(FileSystemMaster.class, this);
    Metrics.registerGauges(this);
  }

  @Override
  public Map<String, TProcessor> getServices() {
    Map<String, TProcessor> services = new HashMap<>();
    services.put(Constants.FILE_SYSTEM_MASTER_CLIENT_SERVICE_NAME,
        new FileSystemMasterClientService.Processor<>(
            new FileSystemMasterClientServiceHandler(this)));
    services.put(Constants.FILE_SYSTEM_MASTER_WORKER_SERVICE_NAME,
        new FileSystemMasterWorkerService.Processor<>(
            new FileSystemMasterWorkerServiceHandler(this)));
    return services;
  }

  @Override
  public String getName() {
    return Constants.FILE_SYSTEM_MASTER_NAME;
  }

  @Override
  public Set<Class<?>> getDependencies() {
    return DEPS;
  }

  @Override
  public void processJournalEntry(JournalEntry entry) throws IOException {
    if (entry.getSequenceNumber() == 0) {
      // The mount table is the only structure to clear. The inode tree is reset when it
      // processes the ROOT journal entry.
      mMountTable.clear();
    }
    if (entry.hasInodeFile()) {
      mInodeTree.addInodeFileFromJournal(entry.getInodeFile());
      // Add the file to TTL buckets, the insert automatically rejects files w/ Constants.NO_TTL
      InodeFileEntry inodeFileEntry = entry.getInodeFile();
      if (inodeFileEntry.hasTtl()) {
        mTtlBuckets.insert(InodeFile.fromJournalEntry(inodeFileEntry));
      }
    } else if (entry.hasInodeDirectory()) {
      try {
        // Add the directory to TTL buckets, the insert automatically rejects directory
        // w/ Constants.NO_TTL
        InodeDirectoryEntry inodeDirectoryEntry = entry.getInodeDirectory();
        if (inodeDirectoryEntry.hasTtl()) {
          mTtlBuckets.insert(InodeDirectory.fromJournalEntry(inodeDirectoryEntry));
        }
        mInodeTree.addInodeDirectoryFromJournal(entry.getInodeDirectory());
      } catch (AccessControlException e) {
        throw new RuntimeException(e);
      }
    } else if (entry.hasInodeLastModificationTime()) {
      InodeLastModificationTimeEntry modTimeEntry = entry.getInodeLastModificationTime();
      try (LockedInodePath inodePath = mInodeTree
          .lockFullInodePath(modTimeEntry.getId(), InodeTree.LockMode.WRITE)) {
        inodePath.getInode()
            .setLastModificationTimeMs(modTimeEntry.getLastModificationTimeMs(), true);
      } catch (FileDoesNotExistException e) {
        throw new RuntimeException(e);
      }
    } else if (entry.hasPersistDirectory()) {
      PersistDirectoryEntry typedEntry = entry.getPersistDirectory();
      try (LockedInodePath inodePath = mInodeTree
          .lockFullInodePath(typedEntry.getId(), InodeTree.LockMode.WRITE)) {
        inodePath.getInode().setPersistenceState(PersistenceState.PERSISTED);
      } catch (FileDoesNotExistException e) {
        throw new RuntimeException(e);
      }
    } else if (entry.hasCompleteFile()) {
      try {
        completeFileFromEntry(entry.getCompleteFile());
      } catch (InvalidPathException | InvalidFileSizeException | FileAlreadyCompletedException e) {
        throw new RuntimeException(e);
      }
    } else if (entry.hasSetAttribute()) {
      try {
        setAttributeFromEntry(entry.getSetAttribute());
      } catch (AccessControlException | FileDoesNotExistException | InvalidPathException e) {
        throw new RuntimeException(e);
      }
    } else if (entry.hasDeleteFile()) {
      deleteFromEntry(entry.getDeleteFile());
    } else if (entry.hasRename()) {
      renameFromEntry(entry.getRename());
    } else if (entry.hasInodeDirectoryIdGenerator()) {
      mDirectoryIdGenerator.initFromJournalEntry(entry.getInodeDirectoryIdGenerator());
    } else if (entry.hasReinitializeFile()) {
      resetBlockFileFromEntry(entry.getReinitializeFile());
    } else if (entry.hasAddMountPoint()) {
      try {
        mountFromEntry(entry.getAddMountPoint());
      } catch (FileAlreadyExistsException | InvalidPathException e) {
        throw new RuntimeException(e);
      }
    } else if (entry.hasDeleteMountPoint()) {
      unmountFromEntry(entry.getDeleteMountPoint());
    } else if (entry.hasAsyncPersistRequest()) {
      try {
        long fileId = (entry.getAsyncPersistRequest()).getFileId();
        try (LockedInodePath inodePath = mInodeTree
            .lockFullInodePath(fileId, InodeTree.LockMode.WRITE)) {
          scheduleAsyncPersistenceInternal(inodePath);
        }
        // NOTE: persistence is asynchronous so there is no guarantee the path will still exist
        mAsyncPersistHandler.scheduleAsyncPersistence(getPath(fileId));
      } catch (AlluxioException e) {
        // It's possible that rescheduling the async persist calls fails, because the blocks may no
        // longer be in the memory
        LOG.error(e.getMessage());
      }
    } else {
      throw new IOException(ExceptionMessage.UNEXPECTED_JOURNAL_ENTRY.getMessage(entry));
    }
  }

  @Override
  public Iterator<JournalEntry> getJournalEntryIterator() {
    return Iterators.concat(mInodeTree.getJournalEntryIterator(),
        CommonUtils.singleElementIterator(mDirectoryIdGenerator.toJournalEntry()),
        // The mount table should be written to the checkpoint after the inodes are written, so that
        // when replaying the checkpoint, the inodes exist before mount entries. Replaying a mount
        // entry traverses the inode tree.
        mMountTable.getJournalEntryIterator());
  }

  @Override
  public void start(boolean isPrimary) throws IOException {
    if (isPrimary) {
      // Only initialize root when isPrimary because when initializing root, BlockMaster needs to
      // write journal entry, if it is not primary, BlockMaster won't have a writable journal.
      // If it is secondary, it should be able to load the inode tree from primary's checkpoint.
      mInodeTree.initializeRoot(SecurityUtils.getOwnerFromLoginModule(),
          SecurityUtils.getGroupFromLoginModule(), Mode.createFullAccess().applyDirectoryUMask());
      String defaultUFS = Configuration.get(PropertyKey.UNDERFS_ADDRESS);
      try {
        mMountTable.add(new AlluxioURI(MountTable.ROOT), new AlluxioURI(defaultUFS),
            MountOptions.defaults().setShared(
                UnderFileSystemUtils.isObjectStorage(defaultUFS) && Configuration
                    .getBoolean(PropertyKey.UNDERFS_OBJECT_STORE_MOUNT_SHARED_PUBLICLY)));
      } catch (FileAlreadyExistsException e) {
        // This can happen when a primary becomes a standby and then becomes a primary.
        LOG.info("Root has already been mounted.");
      } catch (InvalidPathException e) {
        throw new IOException("Failed to mount the default UFS " + defaultUFS, e);
      }
    }
    // Call super.start after mInodeTree is initialized because mInodeTree is needed to write
    // a journal entry during super.start. Call super.start before calling
    // getExecutorService() because the super.start initializes the executor service.
    super.start(isPrimary);
    if (isPrimary) {
      mTtlCheckerService = getExecutorService().submit(
          new HeartbeatThread(HeartbeatContext.MASTER_TTL_CHECK,
              new InodeTtlChecker(this, mInodeTree, mTtlBuckets),
              Configuration.getInt(PropertyKey.MASTER_TTL_CHECKER_INTERVAL_MS)));
      mLostFilesDetectionService = getExecutorService().submit(
          new HeartbeatThread(HeartbeatContext.MASTER_LOST_FILES_DETECTION,
              new LostFileDetector(this, mInodeTree),
              Configuration.getInt(PropertyKey.MASTER_HEARTBEAT_INTERVAL_MS)));
      if (Configuration.getBoolean(PropertyKey.MASTER_STARTUP_CONSISTENCY_CHECK_ENABLED)) {
        mStartupConsistencyCheck = getExecutorService().submit(new Callable<List<AlluxioURI>>() {
          @Override
          public List<AlluxioURI> call() throws Exception {
            return startupCheckConsistency(ExecutorServiceFactories
                .fixedThreadPoolExecutorServiceFactory("startup-consistency-check", 32).create());
          }
        });
      }
    }
  }

  /**
   * Checks the consistency of the root in a multi-threaded and incremental fashion. This method
   * will only READ lock the directories and files actively being checked and release them after the
   * check on the file / directory is complete.
   *
   * @return a list of paths in Alluxio which are not consistent with the under storage
   * @throws InterruptedException if the thread is interrupted during execution
   * @throws IOException if an error occurs interacting with the under storage
   */
  private List<AlluxioURI> startupCheckConsistency(final ExecutorService service)
      throws InterruptedException, IOException {
    /** A marker {@link StartupConsistencyChecker}s add to the queue to signal completion */
    final long completionMarker = -1;
    /** A shared queue of directories which have yet to be checked */
    final BlockingQueue<Long> dirsToCheck = new LinkedBlockingQueue<>();

    /**
     * A {@link Callable} which checks the consistency of a directory.
     */
    final class StartupConsistencyChecker implements Callable<List<AlluxioURI>> {
      /** The path to check, guaranteed to be a directory in Alluxio. */
      private final Long mFileId;

      /**
       * Creates a new callable which checks the consistency of a directory.
       * @param fileId the path to check
       */
      private StartupConsistencyChecker(Long fileId) {
        mFileId = fileId;
      }

      /**
       * Checks the consistency of the directory and all immediate children which are files. All
       * immediate children which are directories are added to the shared queue of directories to
       * check. The parent directory is READ locked during the entire call while the children are
       * READ locked only during the consistency check of the children files.
       *
       * @return a list of inconsistent uris
       * @throws IOException if an error occurs interacting with the under storage
       */
      @Override
      public List<AlluxioURI> call() throws IOException {
        List<AlluxioURI> inconsistentUris = new ArrayList<>();
        try (LockedInodePath dir = mInodeTree.lockFullInodePath(mFileId, InodeTree.LockMode.READ)) {
          Inode parentInode = dir.getInode();
          AlluxioURI parentUri = dir.getUri();
          if (!checkConsistencyInternal(parentInode, parentUri)) {
            inconsistentUris.add(parentUri);
          }
          for (Inode childInode : ((InodeDirectory) parentInode).getChildren()) {
            try {
              childInode.lockReadAndCheckParent(parentInode);
            } catch (InvalidPathException e) {
              // This should be safe, continue.
              LOG.debug("Error during startup check consistency, ignoring and continuing.", e);
              continue;
            }
            try {
              AlluxioURI childUri = parentUri.join(childInode.getName());
              if (childInode.isDirectory()) {
                dirsToCheck.add(childInode.getId());
              } else {
                if (!checkConsistencyInternal(childInode, childUri)) {
                  inconsistentUris.add(childUri);
                }
              }
            } finally {
              childInode.unlockRead();
            }
          }
        } catch (FileDoesNotExistException e) {
          // This should be safe, continue.
          LOG.debug("A file scheduled for consistency check was deleted before the check.");
        } catch (InvalidPathException e) {
          // This should not happen.
          LOG.error("An invalid path was discovered during the consistency check, skipping.", e);
        }
        dirsToCheck.add(completionMarker);
        return inconsistentUris;
      }
    }

    // Add the root to the directories to check.
    dirsToCheck.add(mInodeTree.getRoot().getId());
    List<Future<List<AlluxioURI>>> results = new ArrayList<>();
    // Tracks how many checkers have been started.
    long started = 0;
    // Tracks how many checkers have completed.
    long completed = 0;
    do {
      Long fileId = dirsToCheck.take();
      if (fileId == completionMarker) { // A thread signaled completion.
        completed++;
      } else { // A new directory needs to be checked.
        StartupConsistencyChecker checker = new StartupConsistencyChecker(fileId);
        results.add(service.submit(checker));
        started++;
      }
    } while (started != completed);

    // Return the total set of inconsistent paths discovered.
    List<AlluxioURI> inconsistentUris = new ArrayList<>();
    for (Future<List<AlluxioURI>> result : results) {
      try {
        inconsistentUris.addAll(result.get());
      } catch (Exception e) {
        // This shouldn't happen, all futures should be complete.
        Throwables.propagate(e);
      }
    }
    service.shutdown();
    return inconsistentUris;
  }

  @Override
  public StartupConsistencyCheck getStartupConsistencyCheck() {
    if (!Configuration.getBoolean(PropertyKey.MASTER_STARTUP_CONSISTENCY_CHECK_ENABLED)) {
      return StartupConsistencyCheck.disabled();
    }
    if (!mStartupConsistencyCheck.isDone()) {
      return StartupConsistencyCheck.running();
    }
    try {
      List<AlluxioURI> inconsistentUris = mStartupConsistencyCheck.get();
      return StartupConsistencyCheck.complete(inconsistentUris);
    } catch (Exception e) {
      LOG.warn("Failed to complete start up consistency check.", e);
      return StartupConsistencyCheck.failed();
    }
  }

  @Override
  public long getFileId(AlluxioURI path) throws AccessControlException {
    try (JournalContext journalContext = createJournalContext();
         LockedInodePath inodePath = mInodeTree.lockInodePath(path, InodeTree.LockMode.WRITE)) {
      // This is WRITE locked, since loading metadata is possible.
      mPermissionChecker.checkPermission(Mode.Bits.READ, inodePath);
      loadMetadataIfNotExistAndJournal(inodePath,
          LoadMetadataOptions.defaults().setCreateAncestors(true), journalContext);
      mInodeTree.ensureFullInodePath(inodePath, InodeTree.LockMode.READ);
      return inodePath.getInode().getId();
    } catch (InvalidPathException | FileDoesNotExistException e) {
      return IdUtils.INVALID_FILE_ID;
    }
  }

  @Override
  public FileInfo getFileInfo(long fileId)
      throws FileDoesNotExistException, AccessControlException {
    Metrics.GET_FILE_INFO_OPS.inc();
    try (
        LockedInodePath inodePath = mInodeTree.lockFullInodePath(fileId, InodeTree.LockMode.READ)) {
      return getFileInfoInternal(inodePath);
    }
  }

  @Override
  public FileInfo getFileInfo(AlluxioURI path)
      throws FileDoesNotExistException, InvalidPathException, AccessControlException {
    Metrics.GET_FILE_INFO_OPS.inc();

    try (JournalContext journalContext = createJournalContext();
         LockedInodePath inodePath = mInodeTree.lockInodePath(path, InodeTree.LockMode.READ)) {
      mPermissionChecker.checkPermission(Mode.Bits.READ, inodePath);
      if (inodePath.fullPathExists()) {
        // The file already exists, so metadata does not need to be loaded.
        return getFileInfoInternal(inodePath);
      }
      loadMetadataIfNotExistAndJournal(inodePath,
          LoadMetadataOptions.defaults().setCreateAncestors(true), journalContext);
      mInodeTree.ensureFullInodePath(inodePath, InodeTree.LockMode.READ);
      return getFileInfoInternal(inodePath);
    }
  }

  /**
   * @param inodePath the {@link LockedInodePath} to get the {@link FileInfo} for
   * @return the {@link FileInfo} for the given inode
   * @throws FileDoesNotExistException if the file does not exist
   * @throws AccessControlException if permission denied
   */
  private FileInfo getFileInfoInternal(LockedInodePath inodePath)
      throws FileDoesNotExistException, AccessControlException {
    Inode<?> inode = inodePath.getInode();
    AlluxioURI uri = inodePath.getUri();
    FileInfo fileInfo = inode.generateClientFileInfo(uri.toString());
    fileInfo.setInMemoryPercentage(getInMemoryPercentage(inode));
    if (inode instanceof InodeFile) {
      try {
        fileInfo.setFileBlockInfos(getFileBlockInfoListInternal(inodePath));
      } catch (InvalidPathException e) {
        throw new FileDoesNotExistException(e.getMessage(), e);
      }
    }
    MountTable.Resolution resolution;
    try {
      resolution = mMountTable.resolve(uri);
    } catch (InvalidPathException e) {
      throw new FileDoesNotExistException(e.getMessage(), e);
    }
    AlluxioURI resolvedUri = resolution.getUri();
    // Only set the UFS path if the path is nested under a mount point.
    if (!uri.equals(resolvedUri)) {
      fileInfo.setUfsPath(resolvedUri.toString());
    }
    Metrics.FILE_INFOS_GOT.inc();
    return fileInfo;
  }

  @Override
  public PersistenceState getPersistenceState(long fileId) throws FileDoesNotExistException {
    try (
        LockedInodePath inodePath = mInodeTree.lockFullInodePath(fileId, InodeTree.LockMode.READ)) {
      return inodePath.getInode().getPersistenceState();
    }
  }

  @Override
  public List<FileInfo> listStatus(AlluxioURI path, ListStatusOptions listStatusOptions)
      throws AccessControlException, FileDoesNotExistException, InvalidPathException {
    Metrics.GET_FILE_INFO_OPS.inc();
    try (JournalContext journalContext = createJournalContext();
        LockedInodePath inodePath = mInodeTree.lockInodePath(path, InodeTree.LockMode.READ)) {
      mPermissionChecker.checkPermission(Mode.Bits.READ, inodePath);

      LoadMetadataOptions loadMetadataOptions =
          LoadMetadataOptions.defaults().setCreateAncestors(true).setLoadDirectChildren(
              listStatusOptions.getLoadMetadataType() != LoadMetadataType.Never);
      Inode<?> inode;
      if (inodePath.fullPathExists()) {
        inode = inodePath.getInode();
        if (inode.isDirectory()
            && listStatusOptions.getLoadMetadataType() != LoadMetadataType.Always
            && ((InodeDirectory) inode).isDirectChildrenLoaded()) {
          loadMetadataOptions.setLoadDirectChildren(false);
        }
      }

      loadMetadataIfNotExistAndJournal(inodePath, loadMetadataOptions, journalContext);
      mInodeTree.ensureFullInodePath(inodePath, InodeTree.LockMode.READ);
      inode = inodePath.getInode();

      List<FileInfo> ret = new ArrayList<>();
      if (inode.isDirectory()) {
        TempInodePathForDescendant tempInodePath = new TempInodePathForDescendant(inodePath);
        mPermissionChecker.checkPermission(Mode.Bits.EXECUTE, inodePath);
        for (Inode<?> child : ((InodeDirectory) inode).getChildren()) {
          child.lockReadAndCheckParent(inode);
          try {
            // the path to child for getPath should already be locked.
            tempInodePath.setDescendant(child, mInodeTree.getPath(child));
            ret.add(getFileInfoInternal(tempInodePath));
          } finally {
            child.unlockRead();
          }
        }
      } else {
        ret.add(getFileInfoInternal(inodePath));
      }
      Metrics.FILE_INFOS_GOT.inc();
      return ret;
    }
  }

  @Override
  public FileSystemMasterView getFileSystemMasterView() {
    return new FileSystemMasterView(this);
  }

  @Override
  public List<AlluxioURI> checkConsistency(AlluxioURI path, CheckConsistencyOptions options)
      throws AccessControlException, FileDoesNotExistException, InvalidPathException, IOException {
    List<AlluxioURI> inconsistentUris = new ArrayList<>();
    try (LockedInodePath parent = mInodeTree.lockInodePath(path, InodeTree.LockMode.READ)) {
      mPermissionChecker.checkPermission(Mode.Bits.READ, parent);
      try (InodeLockList children = mInodeTree.lockDescendants(parent, InodeTree.LockMode.READ)) {
        if (!checkConsistencyInternal(parent.getInode(), parent.getUri())) {
          inconsistentUris.add(parent.getUri());
        }
        for (Inode child : children.getInodes()) {
          AlluxioURI currentPath = mInodeTree.getPath(child);
          if (!checkConsistencyInternal(child, currentPath)) {
            inconsistentUris.add(currentPath);
          }
        }
      }
    }
    return inconsistentUris;
  }

  /**
   * Checks if a path is consistent between Alluxio and the underlying storage.
   * <p>
   * A path without a backing under storage is always consistent.
   * <p>
   * A not persisted path is considered consistent if:
   * 1. It does not shadow an object in the underlying storage.
   * <p>
   * A persisted path is considered consistent if:
   * 1. An equivalent object exists for its under storage path.
   * 2. The metadata of the Alluxio and under storage object are equal.
   *
   * @param inode the inode to check
   * @param path the current path associated with the inode
   * @return true if the path is consistent, false otherwise
   * @throws FileDoesNotExistException if the path cannot be found in the Alluxio inode tree
   * @throws InvalidPathException if the path is not well formed
   */
  private boolean checkConsistencyInternal(Inode inode, AlluxioURI path)
      throws FileDoesNotExistException, InvalidPathException, IOException {
    MountTable.Resolution resolution = mMountTable.resolve(path);
    UnderFileSystem ufs = resolution.getUfs();
    String ufsPath = resolution.getUri().getPath();
    if (ufs == null) {
      return true;
    }
    if (!inode.isPersisted()) {
      return !ufs.exists(ufsPath);
    }
    // TODO(calvin): Evaluate which other metadata fields should be validated.
    if (inode.isDirectory()) {
      return ufs.isDirectory(ufsPath);
    } else {
      InodeFile file = (InodeFile) inode;
      return ufs.isFile(ufsPath) && ufs.getFileSize(ufsPath) == file.getLength();
    }
  }

  @Override
  public void completeFile(AlluxioURI path, CompleteFileOptions options)
      throws BlockInfoException, FileDoesNotExistException, InvalidPathException,
      InvalidFileSizeException, FileAlreadyCompletedException, AccessControlException {
    Metrics.COMPLETE_FILE_OPS.inc();
    try (JournalContext journalContext = createJournalContext();
        LockedInodePath inodePath = mInodeTree.lockFullInodePath(path, InodeTree.LockMode.WRITE)) {
      mPermissionChecker.checkPermission(Mode.Bits.WRITE, inodePath);
      // Even readonly mount points should be able to complete a file, for UFS reads in CACHE mode.
      completeFileAndJournal(inodePath, options, journalContext);
    }
  }

  /**
   * Completes a file. After a file is completed, it cannot be written to.
   * <p>
   * Writes to the journal.
   *
   * @param inodePath the {@link LockedInodePath} to complete
   * @param options the method options
   * @param journalContext the journal context
   * @throws InvalidPathException if an invalid path is encountered
   * @throws FileDoesNotExistException if the file does not exist
   * @throws BlockInfoException if a block information exception is encountered
   * @throws FileAlreadyCompletedException if the file is already completed
   * @throws InvalidFileSizeException if an invalid file size is encountered
   */
  private void completeFileAndJournal(LockedInodePath inodePath, CompleteFileOptions options,
      JournalContext journalContext)
      throws InvalidPathException, FileDoesNotExistException, BlockInfoException,
      FileAlreadyCompletedException, InvalidFileSizeException {
    Inode<?> inode = inodePath.getInode();
    if (!inode.isFile()) {
      throw new FileDoesNotExistException(
          ExceptionMessage.PATH_MUST_BE_FILE.getMessage(inodePath.getUri()));
    }

    InodeFile fileInode = (InodeFile) inode;
    List<Long> blockIdList = fileInode.getBlockIds();
    List<BlockInfo> blockInfoList = mBlockMaster.getBlockInfoList(blockIdList);
    if (!fileInode.isPersisted() && blockInfoList.size() != blockIdList.size()) {
      throw new BlockInfoException("Cannot complete a file without all the blocks committed");
    }

    // Iterate over all file blocks committed to Alluxio, computing the length and verify that all
    // the blocks (except the last one) is the same size as the file block size.
    long inMemoryLength = 0;
    long fileBlockSize = fileInode.getBlockSizeBytes();
    for (int i = 0; i < blockInfoList.size(); i++) {
      BlockInfo blockInfo = blockInfoList.get(i);
      inMemoryLength += blockInfo.getLength();
      if (i < blockInfoList.size() - 1 && blockInfo.getLength() != fileBlockSize) {
        throw new BlockInfoException(
            "Block index " + i + " has a block size smaller than the file block size (" + fileInode
                .getBlockSizeBytes() + ")");
      }
    }

    // If the file is persisted, its length is determined by UFS. Otherwise, its length is
    // determined by its memory footprint.
    long length = fileInode.isPersisted() ? options.getUfsLength() : inMemoryLength;

    completeFileInternal(fileInode.getBlockIds(), inodePath, length, options.getOperationTimeMs());
    CompleteFileEntry completeFileEntry =
        CompleteFileEntry.newBuilder().addAllBlockIds(fileInode.getBlockIds()).setId(inode.getId())
            .setLength(length).setOpTimeMs(options.getOperationTimeMs()).build();
    appendJournalEntry(JournalEntry.newBuilder().setCompleteFile(completeFileEntry).build(),
        journalContext);
  }

  /**
   * @param blockIds the block ids to use
   * @param inodePath the {@link LockedInodePath} to complete
   * @param length the length to use
   * @param opTimeMs the operation time (in milliseconds)
   * @throws FileDoesNotExistException if the file does not exist
   * @throws InvalidPathException if an invalid path is encountered
   * @throws InvalidFileSizeException if an invalid file size is encountered
   * @throws FileAlreadyCompletedException if the file has already been completed
   */
  private void completeFileInternal(List<Long> blockIds, LockedInodePath inodePath, long length,
      long opTimeMs)
      throws FileDoesNotExistException, InvalidPathException, InvalidFileSizeException,
      FileAlreadyCompletedException {
    InodeFile inode = inodePath.getInodeFile();
    inode.setBlockIds(blockIds);
    inode.setLastModificationTimeMs(opTimeMs);
    inode.complete(length);

    if (inode.isPersisted()) {
      // Commit all the file blocks (without locations) so the metadata for the block exists.
      long currLength = length;
      for (long blockId : inode.getBlockIds()) {
        long blockSize = Math.min(currLength, inode.getBlockSizeBytes());
        mBlockMaster.commitBlockInUFS(blockId, blockSize);
        currLength -= blockSize;
      }
    }
    Metrics.FILES_COMPLETED.inc();
  }

  /**
   * @param entry the entry to use
   * @throws InvalidPathException if an invalid path is encountered
   * @throws InvalidFileSizeException if an invalid file size is encountered
   * @throws FileAlreadyCompletedException if the file has already been completed
   */
  private void completeFileFromEntry(CompleteFileEntry entry)
      throws InvalidPathException, InvalidFileSizeException, FileAlreadyCompletedException {
    try (LockedInodePath inodePath = mInodeTree
        .lockFullInodePath(entry.getId(), InodeTree.LockMode.WRITE)) {
      completeFileInternal(entry.getBlockIdsList(), inodePath, entry.getLength(),
          entry.getOpTimeMs());
    } catch (FileDoesNotExistException e) {
      throw new RuntimeException(e);
    }
  }

  @Override
  public long createFile(AlluxioURI path, CreateFileOptions options)
      throws AccessControlException, InvalidPathException, FileAlreadyExistsException,
      BlockInfoException, IOException, FileDoesNotExistException {
    Metrics.CREATE_FILES_OPS.inc();
    try (JournalContext journalContext = createJournalContext();
        LockedInodePath inodePath = mInodeTree.lockInodePath(path, InodeTree.LockMode.WRITE)) {
      mPermissionChecker.checkParentPermission(Mode.Bits.WRITE, inodePath);
      mMountTable.checkUnderWritableMountPoint(path);
      createFileAndJournal(inodePath, options, journalContext);
      return inodePath.getInode().getId();
    }
  }

  /**
   * Creates a file (not a directory) for a given path.
   * <p>
   * Writes to the journal.
   *
   * @param inodePath the file to create
   * @param options method options
   * @param journalContext the journal context
   * @throws FileAlreadyExistsException if the file already exists
   * @throws BlockInfoException if an invalid block information in encountered
   * @throws FileDoesNotExistException if the parent of the path does not exist and the recursive
   *         option is false
   * @throws InvalidPathException if an invalid path is encountered
   * @throws IOException if the creation fails
   */
  private void createFileAndJournal(LockedInodePath inodePath, CreateFileOptions options,
      JournalContext journalContext)
      throws FileAlreadyExistsException, BlockInfoException, FileDoesNotExistException,
      InvalidPathException, IOException {
    createFileInternal(inodePath, options, journalContext);
  }

  /**
   * @param inodePath the path to be created
   * @param options method options
   * @param journalContext the journal context
   * @return {@link InodeTree.CreatePathResult} with the path creation result
   * @throws InvalidPathException if an invalid path is encountered
   * @throws FileAlreadyExistsException if the file already exists
   * @throws BlockInfoException if invalid block information is encountered
   * @throws IOException if an I/O error occurs
   * @throws FileDoesNotExistException if the parent of the path does not exist and the recursive
   *         option is false
   */
  InodeTree.CreatePathResult createFileInternal(LockedInodePath inodePath,
      CreateFileOptions options, JournalContext journalContext)
      throws InvalidPathException, FileAlreadyExistsException, BlockInfoException, IOException,
      FileDoesNotExistException {
    if (mWhitelist.inList(inodePath.getUri().toString())) {
      options.setCacheable(true);
    }
    InodeTree.CreatePathResult createResult =
        mInodeTree.createPath(inodePath, options, journalContext);
    // If the create succeeded, the list of created inodes will not be empty.
    List<Inode<?>> created = createResult.getCreated();
    InodeFile inode = (InodeFile) created.get(created.size() - 1);

    mTtlBuckets.insert(inode);

    Metrics.FILES_CREATED.inc();
    Metrics.DIRECTORIES_CREATED.inc();
    return createResult;
  }

  @Override
  public long reinitializeFile(AlluxioURI path, long blockSizeBytes, long ttl, TtlAction ttlAction)
      throws InvalidPathException, FileDoesNotExistException {
    try (JournalContext journalContext = createJournalContext();
        LockedInodePath inodePath = mInodeTree.lockFullInodePath(path, InodeTree.LockMode.WRITE)) {
      long id = mInodeTree.reinitializeFile(inodePath, blockSizeBytes, ttl, ttlAction);
      ReinitializeFileEntry reinitializeFile =
          ReinitializeFileEntry.newBuilder().setPath(path.getPath())
              .setBlockSizeBytes(blockSizeBytes).setTtl(ttl)
              .setTtlAction(ProtobufUtils.toProtobuf(ttlAction)).build();
      appendJournalEntry(
          JournalEntry.newBuilder().setReinitializeFile(reinitializeFile).build(), journalContext);
      return id;
    }
  }

  /**
   * @param entry the entry to use
   */
  private void resetBlockFileFromEntry(ReinitializeFileEntry entry) {
    try (LockedInodePath inodePath = mInodeTree
        .lockFullInodePath(new AlluxioURI(entry.getPath()), InodeTree.LockMode.WRITE)) {
      mInodeTree.reinitializeFile(inodePath, entry.getBlockSizeBytes(), entry.getTtl(),
          ProtobufUtils.fromProtobuf(entry.getTtlAction()));
    } catch (InvalidPathException | FileDoesNotExistException e) {
      throw new RuntimeException(e);
    }
  }

  @Override
  public long getNewBlockIdForFile(AlluxioURI path)
      throws FileDoesNotExistException, InvalidPathException, AccessControlException {
    Metrics.GET_NEW_BLOCK_OPS.inc();
    try (LockedInodePath inodePath = mInodeTree.lockFullInodePath(path, InodeTree.LockMode.WRITE)) {
      mPermissionChecker.checkPermission(Mode.Bits.WRITE, inodePath);
      Metrics.NEW_BLOCKS_GOT.inc();
      return inodePath.getInodeFile().getNewBlockId();
    }
  }

  @Override
  public Map<String, MountInfo> getMountTable() {
    return mMountTable.getMountTable();
  }

  @Override
  public int getNumberOfPaths() {
    return mInodeTree.getSize();
  }

  @Override
  public int getNumberOfPinnedFiles() {
    return mInodeTree.getPinnedSize();
  }

  @Override
  public void delete(AlluxioURI path, DeleteOptions options) throws IOException,
      FileDoesNotExistException, DirectoryNotEmptyException, InvalidPathException,
      AccessControlException {
    Metrics.DELETE_PATHS_OPS.inc();
    try (JournalContext journalContext = createJournalContext();
         LockedInodePath inodePath = mInodeTree.lockFullInodePath(path, InodeTree.LockMode.WRITE)) {
      mPermissionChecker.checkParentPermission(Mode.Bits.WRITE, inodePath);
      mMountTable.checkUnderWritableMountPoint(path);
      deleteAndJournal(inodePath, options, journalContext);
    }
  }

  /**
   * Deletes a given path.
   * <p>
   * Writes to the journal.
   *
   * @param inodePath the path to delete
   * @param deleteOptions the method options
   * @param journalContext the journal context
   * @throws InvalidPathException if the path is invalid
   * @throws FileDoesNotExistException if the file does not exist
   * @throws IOException if an I/O error occurs
   * @throws DirectoryNotEmptyException if recursive is false and the file is a nonempty directory
   */
  private void deleteAndJournal(LockedInodePath inodePath, DeleteOptions deleteOptions,
      JournalContext journalContext) throws InvalidPathException, FileDoesNotExistException,
      IOException, DirectoryNotEmptyException {
    long opTimeMs = System.currentTimeMillis();
    deleteInternal(inodePath, false, opTimeMs, deleteOptions, journalContext);
  }

  /**
   * @param entry the entry to use
   */
  private void deleteFromEntry(DeleteFileEntry entry) {
    Metrics.DELETE_PATHS_OPS.inc();
    try (LockedInodePath inodePath = mInodeTree
        .lockFullInodePath(entry.getId(), InodeTree.LockMode.WRITE)) {
      deleteInternal(inodePath, true, entry.getOpTimeMs(),
          DeleteOptions.defaults().setRecursive(entry.getRecursive())
              .setAlluxioOnly(entry.getAlluxioOnly()), NoopJournalContext.INSTANCE);
    } catch (Exception e) {
      throw new RuntimeException(e);
    }
  }

  /**
   * Implements file deletion.
   *
   * @param inodePath the file {@link LockedInodePath}
   * @param replayed whether the operation is a result of replaying the journal
   * @param opTimeMs the time of the operation
   * @param deleteOptions the method optitions
   * @param journalContext the journal context
   * @throws FileDoesNotExistException if a non-existent file is encountered
   * @throws IOException if an I/O error is encountered
   * @throws InvalidPathException if the specified path is the root
   * @throws DirectoryNotEmptyException if recursive is false and the file is a nonempty directory
   */
  private void deleteInternal(LockedInodePath inodePath, boolean replayed, long opTimeMs,
      DeleteOptions deleteOptions, JournalContext journalContext)
      throws FileDoesNotExistException, IOException, DirectoryNotEmptyException,
      InvalidPathException {
    // TODO(jiri): A crash after any UFS object is deleted and before the delete operation is
    // journaled will result in an inconsistency between Alluxio and UFS.
    if (!inodePath.fullPathExists()) {
      return;
    }
    Inode<?> inode = inodePath.getInode();
    if (inode == null) {
      return;
    }
    boolean recursive = deleteOptions.isRecursive();
    boolean alluxioOnly = deleteOptions.isAlluxioOnly();
    if (inode.isDirectory() && !recursive && ((InodeDirectory) inode).getNumberOfChildren() > 0) {
      // inode is nonempty, and we don't want to delete a nonempty directory unless recursive is
      // true
      throw new DirectoryNotEmptyException(ExceptionMessage.DELETE_NONEMPTY_DIRECTORY_NONRECURSIVE,
          inode.getName());
    }
    if (mInodeTree.isRootId(inode.getId())) {
      // The root cannot be deleted.
      throw new InvalidPathException(ExceptionMessage.DELETE_ROOT_DIRECTORY.getMessage());
    }

    List<Inode<?>> delInodes = new ArrayList<>();
    delInodes.add(inode);

    try (InodeLockList lockList = mInodeTree.lockDescendants(inodePath, InodeTree.LockMode.WRITE)) {
      delInodes.addAll(lockList.getInodes());

      TempInodePathForDescendant tempInodePath = new TempInodePathForDescendant(inodePath);
      // We go through each inode, removing it from its parent set and from mDelInodes. If it's a
      // file, we deal with the checkpoints and blocks as well.
      for (int i = delInodes.size() - 1; i >= 0; i--) {
        Inode<?> delInode = delInodes.get(i);
        // the path to delInode for getPath should already be locked.
        AlluxioURI alluxioUriToDel = mInodeTree.getPath(delInode);
        tempInodePath.setDescendant(delInode, alluxioUriToDel);

        // TODO(jiri): What should the Alluxio behavior be when a UFS delete operation fails?
        // Currently, it will result in an inconsistency between Alluxio and UFS.
        if (!replayed && delInode.isPersisted()) {
          try {
            // If this is a mount point, we have deleted all the children and can unmount it
            // TODO(calvin): Add tests (ALLUXIO-1831)
            if (mMountTable.isMountPoint(alluxioUriToDel)) {
              unmountInternal(alluxioUriToDel);
            } else {
              // Delete the file in the under file system.
              MountTable.Resolution resolution = mMountTable.resolve(alluxioUriToDel);
              String ufsUri = resolution.getUri().toString();
              UnderFileSystem ufs = resolution.getUfs();
              boolean failedToDelete = false;
              if (!alluxioOnly) {
                if (delInode.isFile()) {
                  if (!ufs.deleteFile(ufsUri)) {
                    failedToDelete = ufs.isFile(ufsUri);
                    if (!failedToDelete) {
                      LOG.warn("The file to delete does not exist in ufs: {}", ufsUri);
                    }
                  }
                } else {
                  if (!ufs.deleteDirectory(ufsUri, alluxio.underfs.options.DeleteOptions
                      .defaults().setRecursive(true))) {
                    failedToDelete = ufs.isDirectory(ufsUri);
                    if (!failedToDelete) {
                      LOG.warn("The directory to delete does not exist in ufs: {}", ufsUri);
                    }
                  }
                }
                if (failedToDelete) {
                  LOG.error("Failed to delete {} from the under filesystem", ufsUri);
                  throw new IOException(ExceptionMessage.DELETE_FAILED_UFS.getMessage(ufsUri));
                }
              }
            }
          } catch (InvalidPathException e) {
            LOG.warn(e.getMessage());
          }
        }

        if (delInode.isFile()) {
          // Remove corresponding blocks from workers and delete metadata in master.
          mBlockMaster.removeBlocks(((InodeFile) delInode).getBlockIds(), true /* delete */);
        }
        if (i == 0) {
          // Journal right before deleting the "root" of the sub-tree from the parent, since the
          // parent is read locked.
          DeleteFileEntry deleteFile = DeleteFileEntry.newBuilder().setId(delInode.getId())
              .setAlluxioOnly(deleteOptions.isAlluxioOnly())
              .setRecursive(deleteOptions.isRecursive())
              .setOpTimeMs(opTimeMs).build();
          journalContext.append(JournalEntry.newBuilder().setDeleteFile(deleteFile).build());
        }
        mInodeTree.deleteInode(tempInodePath, opTimeMs);
      }
    }

    Metrics.PATHS_DELETED.inc(delInodes.size());
  }

  @Override
  public List<FileBlockInfo> getFileBlockInfoList(AlluxioURI path)
      throws FileDoesNotExistException, InvalidPathException, AccessControlException {
    Metrics.GET_FILE_BLOCK_INFO_OPS.inc();
    try (LockedInodePath inodePath = mInodeTree.lockFullInodePath(path, InodeTree.LockMode.READ)) {
      mPermissionChecker.checkPermission(Mode.Bits.READ, inodePath);
      List<FileBlockInfo> ret = getFileBlockInfoListInternal(inodePath);
      Metrics.FILE_BLOCK_INFOS_GOT.inc();
      return ret;
    }
  }

  /**
   * @param inodePath the {@link LockedInodePath} to get the info for
   * @return a list of {@link FileBlockInfo} for all the blocks of the given inode
   * @throws InvalidPathException if the path of the given file is invalid
   */
  private List<FileBlockInfo> getFileBlockInfoListInternal(LockedInodePath inodePath)
      throws InvalidPathException, FileDoesNotExistException {
    InodeFile file = inodePath.getInodeFile();
    List<BlockInfo> blockInfoList = mBlockMaster.getBlockInfoList(file.getBlockIds());

    List<FileBlockInfo> ret = new ArrayList<>();
    for (BlockInfo blockInfo : blockInfoList) {
      ret.add(generateFileBlockInfo(inodePath, blockInfo));
    }
    return ret;
  }

  /**
   * Generates a {@link FileBlockInfo} object from internal metadata. This adds file information to
   * the block, such as the file offset, and additional UFS locations for the block.
   *
   * @param inodePath the file the block is a part of
   * @param blockInfo the {@link BlockInfo} to generate the {@link FileBlockInfo} from
   * @return a new {@link FileBlockInfo} for the block
   * @throws InvalidPathException if the mount table is not able to resolve the file
   */
  private FileBlockInfo generateFileBlockInfo(LockedInodePath inodePath, BlockInfo blockInfo)
      throws InvalidPathException, FileDoesNotExistException {
    InodeFile file = inodePath.getInodeFile();
    FileBlockInfo fileBlockInfo = new FileBlockInfo();
    fileBlockInfo.setBlockInfo(blockInfo);
    fileBlockInfo.setUfsLocations(new ArrayList<String>());

    // The sequence number part of the block id is the block index.
    long offset = file.getBlockSizeBytes() * BlockId.getSequenceNumber(blockInfo.getBlockId());
    fileBlockInfo.setOffset(offset);

    if (fileBlockInfo.getBlockInfo().getLocations().isEmpty() && file.isPersisted()) {
      // No alluxio locations, but there is a checkpoint in the under storage system. Add the
      // locations from the under storage system.
      MountTable.Resolution resolution = mMountTable.resolve(inodePath.getUri());
      String ufsUri = resolution.getUri().toString();
      UnderFileSystem ufs = resolution.getUfs();
      List<String> locs;
      try {
        locs = ufs.getFileLocations(ufsUri,
            FileLocationOptions.defaults().setOffset(fileBlockInfo.getOffset()));
      } catch (IOException e) {
        return fileBlockInfo;
      }
      if (locs != null) {
        for (String loc : locs) {
          fileBlockInfo.getUfsLocations().add(loc);
        }
      }
    }
    return fileBlockInfo;
  }

  /**
   * Returns whether the inodeFile is fully in memory or not. The file is fully in memory only if
   * all the blocks of the file are in memory, in other words, the in memory percentage is 100.
   *
   * @return true if the file is fully in memory, false otherwise
   */
  private boolean isFullyInMemory(InodeFile inode) {
    return getInMemoryPercentage(inode) == 100;
  }

  @Override
  public List<AlluxioURI> getInMemoryFiles() {
    List<AlluxioURI> files = new ArrayList<>();
    Inode root = mInodeTree.getRoot();
    // Root has no parent, lock directly.
    root.lockRead();
    try {
      getInMemoryFilesInternal(mInodeTree.getRoot(), new AlluxioURI(AlluxioURI.SEPARATOR), files);
    } finally {
      root.unlockRead();
    }
    return files;
  }

  /**
   * Adds in memory files to the array list passed in. This method assumes the inode passed in is
   * already read locked.
   *
   * @param inode the root of the subtree to search
   * @param uri the uri of the parent of the inode
   * @param files the list to accumulate the results in
   */
  private void getInMemoryFilesInternal(Inode<?> inode, AlluxioURI uri, List<AlluxioURI> files) {
    AlluxioURI newUri = uri.join(inode.getName());
    if (inode.isFile()) {
      if (isFullyInMemory((InodeFile) inode)) {
        files.add(newUri);
      }
    } else {
      // This inode is a directory.
      Set<Inode<?>> children = ((InodeDirectory) inode).getChildren();
      for (Inode<?> child : children) {
        try {
          child.lockReadAndCheckParent(inode);
        } catch (InvalidPathException e) {
          // Inode is no longer part of this directory.
          continue;
        }
        try {
          getInMemoryFilesInternal(child, newUri, files);
        } finally {
          child.unlockRead();
        }
      }
    }
  }

  /**
   * Gets the in-memory percentage of an Inode. For a file that has all blocks in memory, it returns
   * 100; for a file that has no block in memory, it returns 0. Returns 0 for a directory.
   *
   * @param inode the inode
   * @return the in memory percentage
   */
  private int getInMemoryPercentage(Inode<?> inode) {
    if (!inode.isFile()) {
      return 0;
    }
    InodeFile inodeFile = (InodeFile) inode;

    long length = inodeFile.getLength();
    if (length == 0) {
      return 100;
    }

    long inMemoryLength = 0;
    for (BlockInfo info : mBlockMaster.getBlockInfoList(inodeFile.getBlockIds())) {
      if (isInTopStorageTier(info)) {
        inMemoryLength += info.getLength();
      }
    }
    return (int) (inMemoryLength * 100 / length);
  }

  /**
   * @return true if the given block is in the top storage level in some worker, false otherwise
   */
  private boolean isInTopStorageTier(BlockInfo blockInfo) {
    for (BlockLocation location : blockInfo.getLocations()) {
      if (mBlockMaster.getGlobalStorageTierAssoc().getOrdinal(location.getTierAlias()) == 0) {
        return true;
      }
    }
    return false;
  }

  @Override
  public long createDirectory(AlluxioURI path, CreateDirectoryOptions options)
      throws InvalidPathException, FileAlreadyExistsException, IOException, AccessControlException,
      FileDoesNotExistException {
    LOG.debug("createDirectory {} ", path);
    Metrics.CREATE_DIRECTORIES_OPS.inc();

    try (JournalContext journalContext = createJournalContext();
        LockedInodePath inodePath = mInodeTree.lockInodePath(path, InodeTree.LockMode.WRITE)) {
      mPermissionChecker.checkParentPermission(Mode.Bits.WRITE, inodePath);
      mMountTable.checkUnderWritableMountPoint(path);
      createDirectoryAndJournal(inodePath, options, journalContext);
      return inodePath.getInode().getId();
    }
  }

  /**
   * Creates a directory for a given path.
   * <p>
   * Writes to the journal.
   *
   * @param inodePath the {@link LockedInodePath} of the directory
   * @param options method options
   * @param journalContext the journal context
   * @throws FileAlreadyExistsException when there is already a file at path
   * @throws FileDoesNotExistException if the parent of the path does not exist and the recursive
   *         option is false
   * @throws InvalidPathException when the path is invalid, please see documentation on {@link
   *         InodeTree#createPath(LockedInodePath, CreatePathOptions, JournalContext)}
   *         for more details
   * @throws AccessControlException if permission checking fails
   * @throws IOException if a non-Alluxio related exception occurs
   */
  private void createDirectoryAndJournal(LockedInodePath inodePath, CreateDirectoryOptions options,
      JournalContext journalContext)
      throws FileAlreadyExistsException, FileDoesNotExistException, InvalidPathException,
      AccessControlException, IOException {
    createDirectoryInternal(inodePath, options, journalContext);
    Metrics.DIRECTORIES_CREATED.inc();
  }

  /**
   * Implementation of directory creation for a given path.
   *
   * @param inodePath the path of the directory
   * @param options method options
   * @param journalContext the journal context
   * @return an {@link alluxio.master.file.meta.InodeTree.CreatePathResult} representing the
   *         modified inodes and created inodes during path creation
   * @throws InvalidPathException when the path is invalid, please see documentation on {@link
   *         InodeTree#createPath(LockedInodePath, CreatePathOptions, JournalContext)}
   *         for more details
   * @throws FileAlreadyExistsException when there is already a file at path
   * @throws IOException if a non-Alluxio related exception occurs
   * @throws AccessControlException if permission checking fails
   */
  private InodeTree.CreatePathResult createDirectoryInternal(LockedInodePath inodePath,
      CreateDirectoryOptions options, JournalContext journalContext)
      throws InvalidPathException, FileAlreadyExistsException, IOException, AccessControlException,
      FileDoesNotExistException {
    try {
      InodeTree.CreatePathResult createResult =
          mInodeTree.createPath(inodePath, options, journalContext);
      InodeDirectory inodeDirectory = (InodeDirectory) inodePath.getInode();
      // If inodeDirectory's ttl not equals Constants.NO_TTL, it should insert into mTtlBuckets
      if (createResult.getCreated().size() > 0) {
        mTtlBuckets.insert(inodeDirectory);
      }

      return createResult;
    } catch (BlockInfoException e) {
      // Since we are creating a directory, the block size is ignored, no such exception should
      // happen.
      Throwables.propagate(e);
    }
    return null;
  }

  @Override
  public void rename(AlluxioURI srcPath, AlluxioURI dstPath, RenameOptions options)
      throws FileAlreadyExistsException, FileDoesNotExistException, InvalidPathException,
      IOException, AccessControlException {
    Metrics.RENAME_PATH_OPS.inc();
    // Require a WRITE lock on the source but only a READ lock on the destination. Since the
    // destination should not exist, we will only obtain a READ lock on the destination parent. The
    // modify operations on the parent inodes are thread safe so WRITE locks are not required.
    try (JournalContext journalContext = createJournalContext();
        InodePathPair inodePathPair = mInodeTree
            .lockInodePathPair(srcPath, InodeTree.LockMode.WRITE, dstPath,
                InodeTree.LockMode.READ)) {
      LockedInodePath srcInodePath = inodePathPair.getFirst();
      LockedInodePath dstInodePath = inodePathPair.getSecond();
      mPermissionChecker.checkParentPermission(Mode.Bits.WRITE, srcInodePath);
      mPermissionChecker.checkParentPermission(Mode.Bits.WRITE, dstInodePath);
      mMountTable.checkUnderWritableMountPoint(srcPath);
      mMountTable.checkUnderWritableMountPoint(dstPath);
      renameAndJournal(srcInodePath, dstInodePath, options, journalContext);
      LOG.debug("Renamed {} to {}", srcPath, dstPath);
    }
  }

  /**
   * Renames a file to a destination.
   * <p>
   * Writes to the journal.
   *
   * @param srcInodePath the source path to rename
   * @param dstInodePath the destination path to rename the file to
   * @param options method options
   * @param journalContext the journalContext
   * @throws InvalidPathException if an invalid path is encountered
   * @throws FileDoesNotExistException if a non-existent file is encountered
   * @throws FileAlreadyExistsException if the file already exists
   * @throws IOException if an I/O error occurs
   */
  private void renameAndJournal(LockedInodePath srcInodePath, LockedInodePath dstInodePath,
      RenameOptions options, JournalContext journalContext)
      throws InvalidPathException, FileDoesNotExistException, FileAlreadyExistsException,
      IOException {
    if (!srcInodePath.fullPathExists()) {
      throw new FileDoesNotExistException(
          ExceptionMessage.PATH_DOES_NOT_EXIST.getMessage(srcInodePath.getUri()));
    }

    Inode<?> srcInode = srcInodePath.getInode();
    // Renaming path to itself is a no-op.
    if (srcInodePath.getUri().equals(dstInodePath.getUri())) {
      return;
    }
    // Renaming the root is not allowed.
    if (srcInodePath.getUri().isRoot()) {
      throw new InvalidPathException(ExceptionMessage.ROOT_CANNOT_BE_RENAMED.getMessage());
    }
    if (dstInodePath.getUri().isRoot()) {
      throw new InvalidPathException(ExceptionMessage.RENAME_CANNOT_BE_TO_ROOT.getMessage());
    }
    // Renaming across mount points is not allowed.
    String srcMount = mMountTable.getMountPoint(srcInodePath.getUri());
    String dstMount = mMountTable.getMountPoint(dstInodePath.getUri());
    if ((srcMount == null && dstMount != null) || (srcMount != null && dstMount == null) || (
        srcMount != null && dstMount != null && !srcMount.equals(dstMount))) {
      throw new InvalidPathException(ExceptionMessage.RENAME_CANNOT_BE_ACROSS_MOUNTS
          .getMessage(srcInodePath.getUri(), dstInodePath.getUri()));
    }
    // Renaming onto a mount point is not allowed.
    if (mMountTable.isMountPoint(dstInodePath.getUri())) {
      throw new InvalidPathException(
          ExceptionMessage.RENAME_CANNOT_BE_ONTO_MOUNT_POINT.getMessage(dstInodePath.getUri()));
    }
    // Renaming a path to one of its subpaths is not allowed. Check for that, by making sure
    // srcComponents isn't a prefix of dstComponents.
    if (PathUtils.hasPrefix(dstInodePath.getUri().getPath(), srcInodePath.getUri().getPath())) {
      throw new InvalidPathException(ExceptionMessage.RENAME_CANNOT_BE_TO_SUBDIRECTORY
          .getMessage(srcInodePath.getUri(), dstInodePath.getUri()));
    }

    // Get the inodes of the src and dst parents.
    Inode<?> srcParentInode = srcInodePath.getParentInodeDirectory();
    if (!srcParentInode.isDirectory()) {
      throw new InvalidPathException(
          ExceptionMessage.PATH_MUST_HAVE_VALID_PARENT.getMessage(srcInodePath.getUri()));
    }
    Inode<?> dstParentInode = dstInodePath.getParentInodeDirectory();
    if (!dstParentInode.isDirectory()) {
      throw new InvalidPathException(
          ExceptionMessage.PATH_MUST_HAVE_VALID_PARENT.getMessage(dstInodePath.getUri()));
    }

    // Make sure destination path does not exist
    if (dstInodePath.fullPathExists()) {
      throw new FileAlreadyExistsException(
          ExceptionMessage.FILE_ALREADY_EXISTS.getMessage(dstInodePath.getUri()));
    }

    // Now we remove srcInode from its parent and insert it into dstPath's parent
    renameInternal(srcInodePath, dstInodePath, false, options, journalContext);

    RenameEntry rename =
        RenameEntry.newBuilder().setId(srcInode.getId()).setDstPath(dstInodePath.getUri().getPath())
            .setOpTimeMs(options.getOperationTimeMs()).build();
    appendJournalEntry(JournalEntry.newBuilder().setRename(rename).build(), journalContext);
  }

  /**
   * Implements renaming.
   *
   * @param srcInodePath the path of the rename source
   * @param dstInodePath the path to the rename destination
   * @param replayed whether the operation is a result of replaying the journal
   * @param options method options
   * @param journalContext the journal context
   * @throws FileDoesNotExistException if a non-existent file is encountered
   * @throws InvalidPathException if an invalid path is encountered
   * @throws IOException if an I/O error is encountered
   */
  private void renameInternal(LockedInodePath srcInodePath, LockedInodePath dstInodePath,
      boolean replayed, RenameOptions options, JournalContext journalContext)
      throws FileDoesNotExistException, InvalidPathException, IOException {

    // Rename logic:
    // 1. Change the source inode name to the destination name.
    // 2. Insert the source inode into the destination parent.
    // 3. Do UFS operations if necessary.
    // 4. Remove the source inode (reverting the name) from the source parent.
    // 5. Set the last modification times for both source and destination parent inodes.

    Inode<?> srcInode = srcInodePath.getInode();
    AlluxioURI srcPath = srcInodePath.getUri();
    AlluxioURI dstPath = dstInodePath.getUri();
    InodeDirectory srcParentInode = srcInodePath.getParentInodeDirectory();
    InodeDirectory dstParentInode = dstInodePath.getParentInodeDirectory();
    String srcName = srcPath.getName();
    String dstName = dstPath.getName();

    LOG.debug("Renaming {} to {}", srcPath, dstPath);

    // 1. Change the source inode name to the destination name.
    srcInode.setName(dstName);
    srcInode.setParentId(dstParentInode.getId());

    // 2. Insert the source inode into the destination parent.
    if (!dstParentInode.addChild(srcInode)) {
      // On failure, revert changes and throw exception.
      srcInode.setName(srcName);
      srcInode.setParentId(srcParentInode.getId());
      throw new InvalidPathException("Destination path: " + dstPath + " already exists.");
    }

    // 3. Do UFS operations if necessary.
    // If the source file is persisted, rename it in the UFS.
    try {
      if (!replayed && srcInode.isPersisted()) {
        MountTable.Resolution resolution = mMountTable.resolve(srcPath);

        // Persist ancestor directories from top to the bottom. We cannot use recursive create
        // parents here because the permission for the ancestors can be different.

        // inodes from the same mount point as the dst
        Stack<InodeDirectory> sameMountDirs = new Stack<>();
        List<Inode<?>> dstInodeList = dstInodePath.getInodeList();
        for (int i = dstInodeList.size() - 1; i >= 0; i--) {
          // Since dstInodePath is guaranteed not to be a full path, all inodes in the incomplete
          // path are guaranteed to be a directory.
          InodeDirectory dir = (InodeDirectory) dstInodeList.get(i);
          sameMountDirs.push(dir);
          if (dir.isMountPoint()) {
            break;
          }
        }
        while (!sameMountDirs.empty()) {
          InodeDirectory dir = sameMountDirs.pop();
          if (!dir.isPersisted()) {
            mInodeTree.syncPersistDirectory(dir, journalContext);
          }
        }

        String ufsSrcPath = resolution.getUri().toString();
        UnderFileSystem ufs = resolution.getUfs();
        String ufsDstUri = mMountTable.resolve(dstPath).getUri().toString();
        boolean success;
        if (srcInode.isFile()) {
          success = ufs.renameFile(ufsSrcPath, ufsDstUri);
        } else {
          success = ufs.renameDirectory(ufsSrcPath, ufsDstUri);
        }
        if (!success) {
          throw new IOException(
              ExceptionMessage.FAILED_UFS_RENAME.getMessage(ufsSrcPath, ufsDstUri));
        }
      }
    } catch (Exception e) {
      // On failure, revert changes and throw exception.
      if (!dstParentInode.removeChild(dstName)) {
        LOG.error("Failed to revert rename changes. Alluxio metadata may be inconsistent.");
      }
      srcInode.setName(srcName);
      srcInode.setParentId(srcParentInode.getId());
      throw e;
    }

    // TODO(jiri): A crash between now and the time the rename operation is journaled will result in
    // an inconsistency between Alluxio and UFS.

    // 4. Remove the source inode (reverting the name) from the source parent. The name must be
    // reverted or removeChild will not be able to find the appropriate child entry since it is
    // keyed on the original name.
    srcInode.setName(srcName);
    if (!srcParentInode.removeChild(srcInode)) {
      // This should never happen.
      LOG.error("Failed to rename {} to {} in Alluxio. Alluxio and under storage may be "
          + "inconsistent.", srcPath, dstPath);
      srcInode.setName(dstName);
      if (!dstParentInode.removeChild(dstName)) {
        LOG.error("Failed to revert changes when renaming {} to {}. Alluxio metadata may be "
            + "inconsistent.", srcPath, dstPath);
      }
      srcInode.setName(srcName);
      srcInode.setParentId(srcParentInode.getId());
      throw new IOException("Failed to remove source path " + srcPath + " from parent");
    }
    srcInode.setName(dstName);

    // 5. Set the last modification times for both source and destination parent inodes.
    // Note this step relies on setLastModificationTimeMs being thread safe to guarantee the
    // correct behavior when multiple files are being renamed within a directory.
    dstParentInode.setLastModificationTimeMs(options.getOperationTimeMs());
    srcParentInode.setLastModificationTimeMs(options.getOperationTimeMs());
    Metrics.PATHS_RENAMED.inc();
  }

  /**
   * @param entry the entry to use
   */
  private void renameFromEntry(RenameEntry entry) {
    Metrics.RENAME_PATH_OPS.inc();
    // Determine the srcPath and dstPath
    AlluxioURI srcPath;
    try (LockedInodePath inodePath = mInodeTree
        .lockFullInodePath(entry.getId(), InodeTree.LockMode.READ)) {
      srcPath = inodePath.getUri();
    } catch (Exception e) {
      throw new RuntimeException(e);
    }
    AlluxioURI dstPath = new AlluxioURI(entry.getDstPath());

    // Both src and dst paths should lock WRITE_PARENT, to modify the parent inodes for both paths.
    try (InodePathPair inodePathPair = mInodeTree
        .lockInodePathPair(srcPath, InodeTree.LockMode.WRITE_PARENT, dstPath,
            InodeTree.LockMode.WRITE_PARENT)) {
      LockedInodePath srcInodePath = inodePathPair.getFirst();
      LockedInodePath dstInodePath = inodePathPair.getSecond();
      RenameOptions options = RenameOptions.defaults().setOperationTimeMs(entry.getOpTimeMs());
      renameInternal(srcInodePath, dstInodePath, true, options, NoopJournalContext.INSTANCE);
    } catch (Exception e) {
      throw new RuntimeException(e);
    }
  }

  /**
   * Propagates the persisted status to all parents of the given inode in the same mount partition.
   *
   * @param inodePath the inode to start the propagation at
   * @param replayed whether the invocation is a result of replaying the journal
   * @return list of inodes which were marked as persisted
   * @throws FileDoesNotExistException if a non-existent file is encountered
   */
  private List<Inode<?>> propagatePersistedInternal(LockedInodePath inodePath, boolean replayed)
      throws FileDoesNotExistException {
    Inode<?> inode = inodePath.getInode();
    if (!inode.isPersisted()) {
      return Collections.emptyList();
    }

    List<Inode<?>> inodes = inodePath.getInodeList();
    // Traverse the inodes from target inode to the root.
    Collections.reverse(inodes);
    // Skip the first, to not examine the target inode itself.
    inodes = inodes.subList(1, inodes.size());

    List<Inode<?>> persistedInodes = new ArrayList<>();
    for (Inode<?> handle : inodes) {
      // the path is already locked.
      AlluxioURI path = mInodeTree.getPath(handle);
      if (mMountTable.isMountPoint(path)) {
        // Stop propagating the persisted status at mount points.
        break;
      }
      if (handle.isPersisted()) {
        // Stop if a persisted directory is encountered.
        break;
      }
      handle.setPersistenceState(PersistenceState.PERSISTED);
      if (!replayed) {
        persistedInodes.add(inode);
      }
    }
    return persistedInodes;
  }

  /**
   * Journals the list of persisted inodes returned from
   * {@link #propagatePersistedInternal(LockedInodePath, boolean)}. This does not flush the journal.
   *
   * @param persistedInodes the list of persisted inodes to journal
   * @param journalContext the journal context
   */
  private void journalPersistedInodes(List<Inode<?>> persistedInodes,
      JournalContext journalContext) {
    for (Inode<?> inode : persistedInodes) {
      PersistDirectoryEntry persistDirectory =
          PersistDirectoryEntry.newBuilder().setId(inode.getId()).build();
      appendJournalEntry(JournalEntry.newBuilder().setPersistDirectory(persistDirectory).build(),
          journalContext);
    }
  }

  @Override
  public void free(AlluxioURI path, FreeOptions options)
      throws FileDoesNotExistException, InvalidPathException, AccessControlException,
      UnexpectedAlluxioException {
    Metrics.FREE_FILE_OPS.inc();
    try (JournalContext journalContext = createJournalContext();
        LockedInodePath inodePath = mInodeTree.lockFullInodePath(path, InodeTree.LockMode.WRITE)) {
      mPermissionChecker.checkPermission(Mode.Bits.READ, inodePath);
      freeAndJournal(inodePath, options, journalContext);
    }
  }

  /**
   * Implements free operation.
   * <p>
   * This may write to the journal as free operation may change the pinned state of inodes.
   *
   * @param inodePath inode of the path to free
   * @param options options to free
   * @param journalContext the journal context
   * @throws FileDoesNotExistException if the file does not exist
   * @throws AccessControlException if permission checking fails
   * @throws InvalidPathException if the given path is invalid
   * @throws UnexpectedAlluxioException if the file or directory can not be freed
   */
  private void freeAndJournal(LockedInodePath inodePath, FreeOptions options,
      JournalContext journalContext)
      throws FileDoesNotExistException, UnexpectedAlluxioException, AccessControlException,
      InvalidPathException {
    Inode<?> inode = inodePath.getInode();
    if (inode.isDirectory() && !options.isRecursive()
        && ((InodeDirectory) inode).getNumberOfChildren() > 0) {
      // inode is nonempty, and we don't free a nonempty directory unless recursive is true
      throw new UnexpectedAlluxioException(
          ExceptionMessage.CANNOT_FREE_NON_EMPTY_DIR.getMessage(mInodeTree.getPath(inode)));
    }
    long opTimeMs = System.currentTimeMillis();
    List<Inode<?>> freeInodes = new ArrayList<>();
    freeInodes.add(inode);

    try (InodeLockList lockList = mInodeTree.lockDescendants(inodePath, InodeTree.LockMode.WRITE)) {
      freeInodes.addAll(lockList.getInodes());
      TempInodePathForDescendant tempInodePath = new TempInodePathForDescendant(inodePath);
      // We go through each inode.
      for (int i = freeInodes.size() - 1; i >= 0; i--) {
        Inode<?> freeInode = freeInodes.get(i);

        if (freeInode.isFile()) {
          if (freeInode.getPersistenceState() != PersistenceState.PERSISTED) {
            throw new UnexpectedAlluxioException(ExceptionMessage.CANNOT_FREE_NON_PERSISTED_FILE
                .getMessage(mInodeTree.getPath(freeInode)));
          }
          if (freeInode.isPinned()) {
            if (!options.isForced()) {
              throw new UnexpectedAlluxioException(ExceptionMessage.CANNOT_FREE_PINNED_FILE
                  .getMessage(mInodeTree.getPath(freeInode)));
            }
            // the path to inode for getPath should already be locked.
            tempInodePath.setDescendant(freeInode, mInodeTree.getPath(freeInode));
            SetAttributeOptions setAttributeOptions =
                SetAttributeOptions.defaults().setRecursive(false).setPinned(false);
            setAttributeInternal(tempInodePath, false, opTimeMs, setAttributeOptions);
            journalSetAttribute(tempInodePath, opTimeMs, setAttributeOptions, journalContext);
          }
          // Remove corresponding blocks from workers.
          mBlockMaster.removeBlocks(((InodeFile) freeInode).getBlockIds(), false /* delete */);
        }
      }
    }
    Metrics.FILES_FREED.inc(freeInodes.size());
  }

  @Override
  public AlluxioURI getPath(long fileId) throws FileDoesNotExistException {
    try (
        LockedInodePath inodePath = mInodeTree.lockFullInodePath(fileId, InodeTree.LockMode.READ)) {
      // the path is already locked.
      return mInodeTree.getPath(inodePath.getInode());
    }
  }

  @Override
  public Set<Long> getPinIdList() {
    return mInodeTree.getPinIdSet();
  }

  @Override
  public String getUfsAddress() {
    return Configuration.get(PropertyKey.UNDERFS_ADDRESS);
  }

  @Override
  public List<String> getWhiteList() {
    return mWhitelist.getList();
  }

  @Override
  public List<Long> getLostFiles() {
    Set<Long> lostFiles = new HashSet<>();
    for (long blockId : mBlockMaster.getLostBlocks()) {
      // the file id is the container id of the block id
      long containerId = BlockId.getContainerId(blockId);
      long fileId = IdUtils.createFileId(containerId);
      lostFiles.add(fileId);
    }
    return new ArrayList<>(lostFiles);
  }

  @Override
  public void reportLostFile(long fileId) throws FileDoesNotExistException {
    try (
        LockedInodePath inodePath = mInodeTree.lockFullInodePath(fileId, InodeTree.LockMode.READ)) {
      Inode<?> inode = inodePath.getInode();
      if (inode.isDirectory()) {
        LOG.warn("Reported file is a directory {}", inode);
        return;
      }

      List<Long> blockIds = new ArrayList<>();
      try {
        for (FileBlockInfo fileBlockInfo : getFileBlockInfoListInternal(inodePath)) {
          blockIds.add(fileBlockInfo.getBlockInfo().getBlockId());
        }
      } catch (InvalidPathException e) {
        LOG.info("Failed to get file info {}", fileId, e);
      }
      mBlockMaster.reportLostBlocks(blockIds);
      LOG.info("Reported file loss of blocks {}. Alluxio will recompute it: {}", blockIds, fileId);
    }
  }

  @Override
  public long loadMetadata(AlluxioURI path, LoadMetadataOptions options)
      throws BlockInfoException, FileDoesNotExistException, InvalidPathException,
      InvalidFileSizeException, FileAlreadyCompletedException, IOException, AccessControlException {
    try (JournalContext journalContext = createJournalContext();
        LockedInodePath inodePath = mInodeTree.lockInodePath(path, InodeTree.LockMode.WRITE)) {
      mPermissionChecker.checkParentPermission(Mode.Bits.WRITE, inodePath);
      loadMetadataAndJournal(inodePath, options, journalContext);
      return inodePath.getInode().getId();
    }
  }

  /**
   * Loads metadata for the object identified by the given path from UFS into Alluxio.
   * <p>
   * Writes to the journal.
   *
   * @param inodePath the path for which metadata should be loaded
   * @param options the load metadata options
   * @param journalContext the journal context
   * @throws InvalidPathException if invalid path is encountered
   * @throws FileDoesNotExistException if there is no UFS path
   * @throws BlockInfoException if an invalid block size is encountered
   * @throws FileAlreadyCompletedException if the file is already completed
   * @throws InvalidFileSizeException if invalid file size is encountered
   * @throws AccessControlException if permission checking fails
   * @throws IOException if an I/O error occurs
   */
  private void loadMetadataAndJournal(LockedInodePath inodePath, LoadMetadataOptions options,
      JournalContext journalContext)
      throws InvalidPathException, FileDoesNotExistException, BlockInfoException,
      FileAlreadyCompletedException, InvalidFileSizeException, AccessControlException, IOException {
    AlluxioURI path = inodePath.getUri();
    MountTable.Resolution resolution = mMountTable.resolve(path);
    AlluxioURI ufsUri = resolution.getUri();
    UnderFileSystem ufs = resolution.getUfs();
    try {
      if (options.getUnderFileStatus() == null && !ufs.exists(ufsUri.toString())) {
        // uri does not exist in ufs
        InodeDirectory inode = (InodeDirectory) inodePath.getInode();
        inode.setDirectChildrenLoaded(true);
      }
      boolean isFile;
      if (options.getUnderFileStatus() != null) {
        isFile = options.getUnderFileStatus().isFile();
      } else {
        isFile = ufs.isFile(ufsUri.toString());
      }
      if (isFile) {
        loadFileMetadataAndJournal(inodePath, resolution, options, journalContext);
      } else {
        loadDirectoryMetadataAndJournal(inodePath, options, journalContext);
        InodeDirectory inode = (InodeDirectory) inodePath.getInode();

        if (options.isLoadDirectChildren()) {
          UnderFileStatus[] files = ufs.listStatus(ufsUri.toString());
          for (UnderFileStatus file : files) {
            if (PathUtils.isTemporaryFileName(file.getName())
                || inode.getChild(file.getName()) != null) {
              continue;
            }
            TempInodePathForChild tempInodePath =
                new TempInodePathForChild(inodePath, file.getName());
            LoadMetadataOptions loadMetadataOptions =
                LoadMetadataOptions.defaults().setLoadDirectChildren(false)
                    .setCreateAncestors(false).setUnderFileStatus(file);
            loadMetadataAndJournal(tempInodePath, loadMetadataOptions, journalContext);
          }
          inode.setDirectChildrenLoaded(true);
        }
      }
    } catch (IOException e) {
      LOG.error(ExceptionUtils.getStackTrace(e));
      throw e;
    }
  }

  /**
   * Loads metadata for the file identified by the given path from UFS into Alluxio.
   *
   * @param inodePath the path for which metadata should be loaded
   * @param resolution the UFS resolution of path
   * @param options the load metadata options
   * @param journalContext the journal context
   * @throws BlockInfoException if an invalid block size is encountered
   * @throws FileDoesNotExistException if there is no UFS path
   * @throws InvalidPathException if invalid path is encountered
   * @throws AccessControlException if permission checking fails or permission setting fails
   * @throws FileAlreadyCompletedException if the file is already completed
   * @throws InvalidFileSizeException if invalid file size is encountered
   * @throws IOException if an I/O error occurs
   */
  private void loadFileMetadataAndJournal(LockedInodePath inodePath,
      MountTable.Resolution resolution, LoadMetadataOptions options, JournalContext journalContext)
      throws BlockInfoException, FileDoesNotExistException, InvalidPathException,
      AccessControlException, FileAlreadyCompletedException, InvalidFileSizeException, IOException {
    if (inodePath.fullPathExists()) {
      return;
    }
    AlluxioURI ufsUri = resolution.getUri();
    UnderFileSystem ufs = resolution.getUfs();

    long ufsBlockSizeByte = ufs.getBlockSizeByte(ufsUri.toString());
    long ufsLength = ufs.getFileSize(ufsUri.toString());
    // Metadata loaded from UFS has no TTL set.
    CreateFileOptions createFileOptions =
        CreateFileOptions.defaults().setBlockSizeBytes(ufsBlockSizeByte)
            .setRecursive(options.isCreateAncestors()).setMetadataLoad(true).setPersisted(true);
    String ufsOwner = ufs.getOwner(ufsUri.toString());
    String ufsGroup = ufs.getGroup(ufsUri.toString());
    short ufsMode = ufs.getMode(ufsUri.toString());
    Mode mode = new Mode(ufsMode);
    if (resolution.getShared()) {
      mode.setOtherBits(mode.getOtherBits().or(mode.getOwnerBits()));
    }
    createFileOptions = createFileOptions.setOwner(ufsOwner).setGroup(ufsGroup).setMode(mode);

    try {
      createFileAndJournal(inodePath, createFileOptions, journalContext);
      CompleteFileOptions completeOptions = CompleteFileOptions.defaults().setUfsLength(ufsLength);
      completeFileAndJournal(inodePath, completeOptions, journalContext);
    } catch (FileAlreadyExistsException e) {
      // This may occur if there are concurrent load metadata requests. To allow loading metadata
      // to be idempotent, ensure the full path exists when this happens.
      mInodeTree.ensureFullInodePath(inodePath, inodePath.getLockMode());
    }
  }

  /**
   * Loads metadata for the directory identified by the given path from UFS into Alluxio. This does
   * not actually require looking at the UFS path.
   * It is a no-op if the directory exists and is persisted.
   *
   * @param inodePath the path for which metadata should be loaded
   * @param options the load metadata options
   * @param journalContext the journal context
   * @throws InvalidPathException if invalid path is encountered
   * @throws IOException if an I/O error occurs
   * @throws AccessControlException if permission checking fails
   * @throws FileDoesNotExistException if the path does not exist
   */

  private void loadDirectoryMetadataAndJournal(LockedInodePath inodePath,
      LoadMetadataOptions options, JournalContext journalContext)
      throws FileDoesNotExistException, InvalidPathException, AccessControlException, IOException {
    if (inodePath.fullPathExists()) {
      if (inodePath.getInode().isPersisted()) {
        return;
      }
    }
    CreateDirectoryOptions createDirectoryOptions = CreateDirectoryOptions.defaults()
        .setMountPoint(mMountTable.isMountPoint(inodePath.getUri())).setPersisted(true)
        .setRecursive(options.isCreateAncestors()).setMetadataLoad(true).setAllowExists(true);
    MountTable.Resolution resolution = mMountTable.resolve(inodePath.getUri());
    AlluxioURI ufsUri = resolution.getUri();
    UnderFileSystem ufs = resolution.getUfs();
    String ufsOwner = ufs.getOwner(ufsUri.toString());
    String ufsGroup = ufs.getGroup(ufsUri.toString());
    short ufsMode = ufs.getMode(ufsUri.toString());
    Mode mode = new Mode(ufsMode);
    if (resolution.getShared()) {
      mode.setOtherBits(mode.getOtherBits().or(mode.getOwnerBits()));
    }
    createDirectoryOptions =
        createDirectoryOptions.setOwner(ufsOwner).setGroup(ufsGroup).setMode(mode);

    try {
      createDirectoryAndJournal(inodePath, createDirectoryOptions, journalContext);
    } catch (FileAlreadyExistsException e) {
      // This may occur if there are concurrent load metadata requests. To allow loading metadata
      // to be idempotent, ensure the full path exists when this happens.
      mInodeTree.ensureFullInodePath(inodePath, inodePath.getLockMode());
    }
  }

  /**
   * Loads metadata for the path if it is (non-existing || load direct children is set).
   *
   * @param inodePath the {@link LockedInodePath} to load the metadata for
   * @param options the load metadata options
   * @param journalContext the journal context
   */
  private void loadMetadataIfNotExistAndJournal(LockedInodePath inodePath,
      LoadMetadataOptions options, JournalContext journalContext) {
    boolean inodeExists = inodePath.fullPathExists();
    boolean loadDirectChildren = false;
    if (inodeExists) {
      try {
        Inode<?> inode = inodePath.getInode();
        loadDirectChildren = inode.isDirectory() && options.isLoadDirectChildren();
      } catch (FileDoesNotExistException e) {
        // This should never happen.
        throw new RuntimeException(e);
      }
    }
    if (!inodeExists || loadDirectChildren) {
      try {
        loadMetadataAndJournal(inodePath, options, journalContext);
      } catch (Exception e) {
        // NOTE, this may be expected when client tries to get info (e.g. exists()) for a file
        // existing neither in Alluxio nor UFS.
        LOG.debug("Failed to load metadata for path from UFS: {}", inodePath.getUri());
      }
    }
  }

  @Override
  public void mount(AlluxioURI alluxioPath, AlluxioURI ufsPath, MountOptions options)
      throws FileAlreadyExistsException, FileDoesNotExistException, InvalidPathException,
      IOException, AccessControlException {
    Metrics.MOUNT_OPS.inc();
    try (JournalContext journalContext = createJournalContext();
        LockedInodePath inodePath = mInodeTree
            .lockInodePath(alluxioPath, InodeTree.LockMode.WRITE)) {
      mPermissionChecker.checkParentPermission(Mode.Bits.WRITE, inodePath);
      mMountTable.checkUnderWritableMountPoint(alluxioPath);
      mountAndJournal(inodePath, ufsPath, options, journalContext);
      Metrics.PATHS_MOUNTED.inc();
    }
  }

  /**
   * Mounts a UFS path onto an Alluxio path.
   * <p>
   * Writes to the journal.
   *
   * @param inodePath the Alluxio path to mount to
   * @param ufsPath the UFS path to mount
   * @param options the mount options
   * @param journalContext the journal context
   * @throws InvalidPathException if an invalid path is encountered
   * @throws FileAlreadyExistsException if the path to be mounted to already exists
   * @throws FileDoesNotExistException if the parent of the path to be mounted to does not exist
   * @throws IOException if an I/O error occurs
   * @throws AccessControlException if the permission check fails
   */
  private void mountAndJournal(LockedInodePath inodePath, AlluxioURI ufsPath, MountOptions options,
      JournalContext journalContext)
      throws InvalidPathException, FileAlreadyExistsException, FileDoesNotExistException,
      IOException, AccessControlException {
    // Check that the Alluxio Path does not exist
    if (inodePath.fullPathExists()) {
      // TODO(calvin): Add a test to validate this (ALLUXIO-1831)
      throw new InvalidPathException(
          ExceptionMessage.MOUNT_POINT_ALREADY_EXISTS.getMessage(inodePath.getUri()));
    }

    mountInternal(inodePath, ufsPath, false /* not replayed */, options);
    boolean loadMetadataSucceeded = false;
    try {
      // This will create the directory at alluxioPath
      loadDirectoryMetadataAndJournal(inodePath,
          LoadMetadataOptions.defaults().setCreateAncestors(false), journalContext);
      loadMetadataSucceeded = true;
    } finally {
      if (!loadMetadataSucceeded) {
        unmountInternal(inodePath.getUri());
      }
    }

    // For proto, build a list of String pairs representing the properties map.
    Map<String, String> properties = options.getProperties();
    List<StringPairEntry> protoProperties = new ArrayList<>(properties.size());
    for (Map.Entry<String, String> entry : properties.entrySet()) {
      protoProperties.add(
          StringPairEntry.newBuilder().setKey(entry.getKey()).setValue(entry.getValue()).build());
    }

    AddMountPointEntry addMountPoint =
        AddMountPointEntry.newBuilder().setAlluxioPath(inodePath.getUri().toString())
            .setUfsPath(ufsPath.toString()).setReadOnly(options.isReadOnly())
            .addAllProperties(protoProperties).setShared(options.isShared()).build();
    appendJournalEntry(JournalEntry.newBuilder().setAddMountPoint(addMountPoint).build(),
        journalContext);
  }

  /**
   * @param entry the entry to use
   * @throws FileAlreadyExistsException if the mount point already exists
   * @throws InvalidPathException if an invalid path is encountered
   * @throws IOException if an I/O exception occurs
   */
  private void mountFromEntry(AddMountPointEntry entry)
      throws FileAlreadyExistsException, InvalidPathException, IOException {
    AlluxioURI alluxioURI = new AlluxioURI(entry.getAlluxioPath());
    AlluxioURI ufsURI = new AlluxioURI(entry.getUfsPath());
    try (LockedInodePath inodePath = mInodeTree
        .lockInodePath(alluxioURI, InodeTree.LockMode.WRITE)) {
      mountInternal(inodePath, ufsURI, true /* replayed */, new MountOptions(entry));
    }
  }

  /**
   * Updates the mount table with the specified mount point. The mount options may be updated during
   * this method.
   *
   * @param inodePath the Alluxio mount point
   * @param ufsPath the UFS endpoint to mount
   * @param replayed whether the operation is a result of replaying the journal
   * @param options the mount options (may be updated)
   * @throws FileAlreadyExistsException if the mount point already exists
   * @throws InvalidPathException if an invalid path is encountered
   * @throws IOException if an I/O exception occurs
   */
  private void mountInternal(LockedInodePath inodePath, AlluxioURI ufsPath, boolean replayed,
      MountOptions options) throws FileAlreadyExistsException, InvalidPathException, IOException {
    AlluxioURI alluxioPath = inodePath.getUri();

    if (!replayed) {
      // Check that the ufsPath exists and is a directory
      UnderFileSystem ufs = UnderFileSystem.Factory.get(ufsPath.toString());
      ufs.setProperties(options.getProperties());
      if (!ufs.isDirectory(ufsPath.toString())) {
        throw new IOException(
            ExceptionMessage.UFS_PATH_DOES_NOT_EXIST.getMessage(ufsPath.getPath()));
      }
      // Check that the alluxioPath we're creating doesn't shadow a path in the default UFS
      String defaultUfsPath = Configuration.get(PropertyKey.UNDERFS_ADDRESS);
      UnderFileSystem defaultUfs = UnderFileSystem.Factory.get(defaultUfsPath);
      String shadowPath = PathUtils.concatPath(defaultUfsPath, alluxioPath.getPath());
      if (defaultUfs.exists(shadowPath)) {
        throw new IOException(
            ExceptionMessage.MOUNT_PATH_SHADOWS_DEFAULT_UFS.getMessage(alluxioPath));
      }

      // Configure the ufs properties, and update the mount options with the configured properties.
      ufs.configureProperties();
      options.setProperties(ufs.getProperties());
    }

    // Add the mount point. This will only succeed if we are not mounting a prefix of an existing
    // mount and no existing mount is a prefix of this mount.
    mMountTable.add(alluxioPath, ufsPath, options);
  }

  @Override
  public void unmount(AlluxioURI alluxioPath)
      throws FileDoesNotExistException, InvalidPathException, IOException, AccessControlException {
    Metrics.UNMOUNT_OPS.inc();
    // Unmount should lock the parent to remove the child inode.
    try (JournalContext journalContext = createJournalContext();
        LockedInodePath inodePath = mInodeTree
            .lockFullInodePath(alluxioPath, InodeTree.LockMode.WRITE_PARENT)) {
      mPermissionChecker.checkParentPermission(Mode.Bits.WRITE, inodePath);
      unmountAndJournal(inodePath, journalContext);
      Metrics.PATHS_UNMOUNTED.inc();
    }
  }

  /**
   * Unmounts a UFS path previously mounted onto an Alluxio path.
   * <p>
   * Writes to the journal.
   *
   * @param inodePath the Alluxio path to unmount, must be a mount point
   * @param journalContext the journal context
   * @throws InvalidPathException if the given path is not a mount point
   * @throws FileDoesNotExistException if the path to be mounted does not exist
   * @throws IOException if an I/O error occurs
   */
  private void unmountAndJournal(LockedInodePath inodePath, JournalContext journalContext)
      throws InvalidPathException, FileDoesNotExistException, IOException {
    if (!unmountInternal(inodePath.getUri())) {
      throw new InvalidPathException("Failed to unmount " + inodePath.getUri() + ". Please ensure"
          + " the path is an existing mount point and not root.");
    }
    try {
      // Use the internal delete API, setting {@code alluxioOnly} to true to prevent the delete
      // operations from being persisted in the UFS.
      DeleteOptions deleteOptions =
          DeleteOptions.defaults().setRecursive(true).setAlluxioOnly(true);
      deleteAndJournal(inodePath, deleteOptions, journalContext);
    } catch (DirectoryNotEmptyException e) {
      throw new RuntimeException(String.format(
          "We should never see this exception because %s should never be thrown when recursive "
              + "is true.", e.getClass()));
    }
    DeleteMountPointEntry deleteMountPoint =
        DeleteMountPointEntry.newBuilder().setAlluxioPath(inodePath.getUri().toString()).build();
    appendJournalEntry(JournalEntry.newBuilder().setDeleteMountPoint(deleteMountPoint).build(),
        journalContext);
  }

  /**
   * @param entry the entry to use
   */
  private void unmountFromEntry(DeleteMountPointEntry entry) {
    AlluxioURI alluxioURI = new AlluxioURI(entry.getAlluxioPath());
    if (!unmountInternal(alluxioURI)) {
      LOG.error("Failed to unmount {}", alluxioURI);
    }
  }

  /**
   * @param uri the Alluxio mount point to remove from the mount table
   * @return true if successful, false otherwise
   */
  private boolean unmountInternal(AlluxioURI uri) {
    return mMountTable.delete(uri);
  }

  @Override
  public void resetFile(long fileId)
      throws UnexpectedAlluxioException, FileDoesNotExistException, InvalidPathException,
      AccessControlException {
    // TODO(yupeng) check the file is not persisted
    try (JournalContext journalContext = createJournalContext();
        LockedInodePath inodePath = mInodeTree
            .lockFullInodePath(fileId, InodeTree.LockMode.WRITE)) {
      // free the file first
      InodeFile inodeFile = inodePath.getInodeFile();
      freeAndJournal(inodePath, FreeOptions.defaults().setForced(true), journalContext);
      inodeFile.reset();
    }
  }

  @Override
  public void setAttribute(AlluxioURI path, SetAttributeOptions options)
      throws FileDoesNotExistException, AccessControlException, InvalidPathException {
    Metrics.SET_ATTRIBUTE_OPS.inc();
    // for chown
    boolean rootRequired = options.getOwner() != null;
    // for chgrp, chmod
    boolean ownerRequired =
        (options.getGroup() != null) || (options.getMode() != Constants.INVALID_MODE);
    try (JournalContext journalContext = createJournalContext();
        LockedInodePath inodePath = mInodeTree.lockFullInodePath(path, InodeTree.LockMode.WRITE)) {
      mPermissionChecker.checkSetAttributePermission(inodePath, rootRequired, ownerRequired);
      setAttributeAndJournal(inodePath, rootRequired, ownerRequired, options, journalContext);
    }
  }

  /**
   * Sets the file attribute.
   * <p>
   * Writes to the journal.
   *
   * @param inodePath the {@link LockedInodePath} to set attribute for
   * @param rootRequired indicates whether it requires to be the superuser
   * @param ownerRequired indicates whether it requires to be the owner of this path
   * @param options attributes to be set, see {@link SetAttributeOptions}
   * @param journalContext the journal context
   * @throws InvalidPathException if the given path is invalid
   * @throws FileDoesNotExistException if the file does not exist
   * @throws AccessControlException if permission checking fails
   */
  private void setAttributeAndJournal(LockedInodePath inodePath, boolean rootRequired,
      boolean ownerRequired, SetAttributeOptions options, JournalContext journalContext)
      throws InvalidPathException, FileDoesNotExistException, AccessControlException {
    Inode<?> targetInode = inodePath.getInode();
    long opTimeMs = System.currentTimeMillis();
    if (options.isRecursive() && targetInode.isDirectory()) {
      try (InodeLockList lockList = mInodeTree
          .lockDescendants(inodePath, InodeTree.LockMode.WRITE)) {
        List<Inode<?>> inodeChildren = lockList.getInodes();
        for (Inode<?> inode : inodeChildren) {
          // the path to inode for getPath should already be locked.
          try (LockedInodePath childPath = mInodeTree
              .lockFullInodePath(mInodeTree.getPath(inode), InodeTree.LockMode.READ)) {
            // TODO(gpang): a better way to check permissions
            mPermissionChecker.checkSetAttributePermission(childPath, rootRequired, ownerRequired);
          }
        }
        TempInodePathForDescendant tempInodePath = new TempInodePathForDescendant(inodePath);
        for (Inode<?> inode : inodeChildren) {
          // the path to inode for getPath should already be locked.
          tempInodePath.setDescendant(inode, mInodeTree.getPath(inode));
          List<Inode<?>> persistedInodes =
              setAttributeInternal(tempInodePath, false, opTimeMs, options);
          journalPersistedInodes(persistedInodes, journalContext);
          journalSetAttribute(tempInodePath, opTimeMs, options, journalContext);
        }
      }
    }
    List<Inode<?>> persistedInodes = setAttributeInternal(inodePath, false, opTimeMs, options);
    journalPersistedInodes(persistedInodes, journalContext);
    journalSetAttribute(inodePath, opTimeMs, options, journalContext);
  }

  /**
   * @param inodePath the file path to use
   * @param opTimeMs the operation time (in milliseconds)
   * @param options the method options
   * @param journalContext the journal context
   * @throws FileDoesNotExistException if path does not exist
   */
  private void journalSetAttribute(LockedInodePath inodePath, long opTimeMs,
      SetAttributeOptions options, JournalContext journalContext) throws FileDoesNotExistException {
    SetAttributeEntry.Builder builder =
        SetAttributeEntry.newBuilder().setId(inodePath.getInode().getId()).setOpTimeMs(opTimeMs);
    if (options.getPinned() != null) {
      builder.setPinned(options.getPinned());
    }
    if (options.getTtl() != null) {
      builder.setTtl(options.getTtl());
      builder.setTtlAction(ProtobufUtils.toProtobuf(options.getTtlAction()));
    }

    if (options.getPersisted() != null) {
      builder.setPersisted(options.getPersisted());
    }
    if (options.getOwner() != null) {
      builder.setOwner(options.getOwner());
    }
    if (options.getGroup() != null) {
      builder.setGroup(options.getGroup());
    }
    if (options.getMode() != Constants.INVALID_MODE) {
      builder.setPermission(options.getMode());
    }
    appendJournalEntry(JournalEntry.newBuilder().setSetAttribute(builder).build(), journalContext);
  }

  @Override
  public void scheduleAsyncPersistence(AlluxioURI path) throws AlluxioException {
    try (JournalContext journalContext = createJournalContext();
        LockedInodePath inodePath = mInodeTree.lockFullInodePath(path, InodeTree.LockMode.WRITE)) {
      scheduleAsyncPersistenceAndJournal(inodePath, journalContext);
    }
    // NOTE: persistence is asynchronous so there is no guarantee the path will still exist
    mAsyncPersistHandler.scheduleAsyncPersistence(path);
  }

  /**
   * Schedules a file for async persistence.
   * <p>
   * Writes to the journal.
   *
   * @param inodePath the {@link LockedInodePath} of the file for persistence
   * @param journalContext the journal context
   * @throws AlluxioException if scheduling fails
   */
  private void scheduleAsyncPersistenceAndJournal(LockedInodePath inodePath,
      JournalContext journalContext) throws AlluxioException {
    long fileId = inodePath.getInode().getId();
    scheduleAsyncPersistenceInternal(inodePath);
    // write to journal
    AsyncPersistRequestEntry asyncPersistRequestEntry =
        AsyncPersistRequestEntry.newBuilder().setFileId(fileId).build();
    appendJournalEntry(
        JournalEntry.newBuilder().setAsyncPersistRequest(asyncPersistRequestEntry).build(),
        journalContext);
  }

  /**
   * @param inodePath the {@link LockedInodePath} of the file to persist
   * @throws AlluxioException if scheduling fails
   */
  private void scheduleAsyncPersistenceInternal(LockedInodePath inodePath) throws AlluxioException {
    inodePath.getInode().setPersistenceState(PersistenceState.TO_BE_PERSISTED);
  }

  @Override
  public FileSystemCommand workerHeartbeat(long workerId, List<Long> persistedFiles)
      throws FileDoesNotExistException, InvalidPathException, AccessControlException {
    for (long fileId : persistedFiles) {
      try {
        // Permission checking for each file is performed inside setAttribute
        setAttribute(getPath(fileId), SetAttributeOptions.defaults().setPersisted(true));
      } catch (FileDoesNotExistException | AccessControlException | InvalidPathException e) {
        LOG.error("Failed to set file {} as persisted, because {}", fileId, e);
      }
    }

    // get the files for the given worker to persist
    List<PersistFile> filesToPersist = mAsyncPersistHandler.pollFilesToPersist(workerId);
    if (!filesToPersist.isEmpty()) {
      LOG.debug("Sent files {} to worker {} to persist", filesToPersist, workerId);
    }
    FileSystemCommandOptions options = new FileSystemCommandOptions();
    options.setPersistOptions(new PersistCommandOptions(filesToPersist));
    return new FileSystemCommand(CommandType.Persist, options);
  }

  /**
   * @param inodePath the {@link LockedInodePath} to use
   * @param replayed whether the operation is a result of replaying the journal
   * @param opTimeMs the operation time (in milliseconds)
   * @param options the method options
   * @return list of inodes which were marked as persisted
   * @throws FileDoesNotExistException if the file does not exist
   * @throws InvalidPathException if the file path corresponding to the file id is invalid
   * @throws AccessControlException if failed to set permission
   */
  private List<Inode<?>> setAttributeInternal(LockedInodePath inodePath, boolean replayed,
      long opTimeMs, SetAttributeOptions options)
      throws FileDoesNotExistException, InvalidPathException, AccessControlException {
    List<Inode<?>> persistedInodes = Collections.emptyList();
    Inode<?> inode = inodePath.getInode();
    if (options.getPinned() != null) {
      mInodeTree.setPinned(inodePath, options.getPinned(), opTimeMs);
      inode.setLastModificationTimeMs(opTimeMs);
    }
    if (options.getTtl() != null) {
      long ttl = options.getTtl();
      if (inode.getTtl() != ttl) {
        mTtlBuckets.remove(inode);
        inode.setTtl(ttl);
        mTtlBuckets.insert(inode);
        inode.setLastModificationTimeMs(opTimeMs);
        inode.setTtlAction(options.getTtlAction());
      }
    }
    if (options.getPersisted() != null) {
      Preconditions.checkArgument(inode.isFile(), PreconditionMessage.PERSIST_ONLY_FOR_FILE);
      Preconditions.checkArgument(((InodeFile) inode).isCompleted(),
          PreconditionMessage.FILE_TO_PERSIST_MUST_BE_COMPLETE);
      InodeFile file = (InodeFile) inode;
      // TODO(manugoyal) figure out valid behavior in the un-persist case
      Preconditions
          .checkArgument(options.getPersisted(), PreconditionMessage.ERR_SET_STATE_UNPERSIST);
      if (!file.isPersisted()) {
        file.setPersistenceState(PersistenceState.PERSISTED);
        persistedInodes = propagatePersistedInternal(inodePath, false);
        file.setLastModificationTimeMs(opTimeMs);
        Metrics.FILES_PERSISTED.inc();
      }
    }
    boolean ownerGroupChanged = (options.getOwner() != null) || (options.getGroup() != null);
    boolean modeChanged = (options.getMode() != Constants.INVALID_MODE);
    // If the file is persisted in UFS, also update corresponding owner/group/permission.
    if ((ownerGroupChanged || modeChanged) && !replayed && inode.isPersisted()) {
      if ((inode instanceof InodeFile) && !((InodeFile) inode).isCompleted()) {
        LOG.debug("Alluxio does not propagate chown/chgrp/chmod to UFS for incomplete files.");
      } else {
        MountTable.Resolution resolution = mMountTable.resolve(inodePath.getUri());
        String ufsUri = resolution.getUri().toString();
        if (UnderFileSystemUtils.isObjectStorage(ufsUri)) {
          LOG.warn("setOwner/setMode is not supported to object storage UFS via Alluxio. " + "UFS: "
              + ufsUri + ". This has no effect on the underlying object.");
        } else {
          UnderFileSystem ufs = resolution.getUfs();
          if (ownerGroupChanged) {
            try {
              String owner = options.getOwner() != null ? options.getOwner() : inode.getOwner();
              String group = options.getGroup() != null ? options.getGroup() : inode.getGroup();
              ufs.setOwner(ufsUri, owner, group);
            } catch (IOException e) {
              throw new AccessControlException("Could not setOwner for UFS file " + ufsUri
                  + " . Aborting the setAttribute operation in Alluxio.", e);
            }
          }
          if (modeChanged) {
            try {
              ufs.setMode(ufsUri, options.getMode());
            } catch (IOException e) {
              throw new AccessControlException("Could not setMode for UFS file " + ufsUri
                  + " . Aborting the setAttribute operation in Alluxio.", e);
            }
          }
        }
      }
    }
    // Only commit the set permission to inode after the propagation to UFS succeeded.
    if (options.getOwner() != null) {
      inode.setOwner(options.getOwner());
    }
    if (options.getGroup() != null) {
      inode.setGroup(options.getGroup());
    }
    if (modeChanged) {
      inode.setMode(options.getMode());
    }
    return persistedInodes;
  }

  /**
   * @param entry the entry to use
   * @throws FileDoesNotExistException if the file does not exist
   * @throws InvalidPathException if the file path corresponding to the file id is invalid
   * @throws AccessControlException if failed to set permission
   */
  private void setAttributeFromEntry(SetAttributeEntry entry)
      throws FileDoesNotExistException, InvalidPathException, AccessControlException {
    SetAttributeOptions options = SetAttributeOptions.defaults();
    if (entry.hasPinned()) {
      options.setPinned(entry.getPinned());
    }
    if (entry.hasTtl()) {
      options.setTtl(entry.getTtl());
      options.setTtlAction(ProtobufUtils.fromProtobuf(entry.getTtlAction()));
    }
    if (entry.hasPersisted()) {
      options.setPersisted(entry.getPersisted());
    }
    if (entry.hasOwner()) {
      options.setOwner(entry.getOwner());
    }
    if (entry.hasGroup()) {
      options.setGroup(entry.getGroup());
    }
    if (entry.hasPermission()) {
      options.setMode((short) entry.getPermission());
    }
    try (LockedInodePath inodePath = mInodeTree
        .lockFullInodePath(entry.getId(), InodeTree.LockMode.WRITE)) {
      setAttributeInternal(inodePath, true, entry.getOpTimeMs(), options);
      // Intentionally not journaling the persisted inodes from setAttributeInternal
    }
  }

  @Override
  public List<WorkerInfo> getWorkerInfoList() {
    return mBlockMaster.getWorkerInfoList();
  }

  /**
   * Class that contains metrics for FileSystemMaster.
   * This class is public because the counter names are referenced in
   * {@link alluxio.web.WebInterfaceMasterMetricsServlet}.
   */
  public static final class Metrics {
    private static final Counter DIRECTORIES_CREATED =
        MetricsSystem.masterCounter("DirectoriesCreated");
    private static final Counter FILE_BLOCK_INFOS_GOT =
        MetricsSystem.masterCounter("FileBlockInfosGot");
    private static final Counter FILE_INFOS_GOT = MetricsSystem.masterCounter("FileInfosGot");
    private static final Counter FILES_COMPLETED = MetricsSystem.masterCounter("FilesCompleted");
    private static final Counter FILES_CREATED = MetricsSystem.masterCounter("FilesCreated");
    private static final Counter FILES_FREED = MetricsSystem.masterCounter("FilesFreed");
    private static final Counter FILES_PERSISTED = MetricsSystem.masterCounter("FilesPersisted");
    private static final Counter NEW_BLOCKS_GOT = MetricsSystem.masterCounter("NewBlocksGot");
    private static final Counter PATHS_DELETED = MetricsSystem.masterCounter("PathsDeleted");
    private static final Counter PATHS_MOUNTED = MetricsSystem.masterCounter("PathsMounted");
    private static final Counter PATHS_RENAMED = MetricsSystem.masterCounter("PathsRenamed");
    private static final Counter PATHS_UNMOUNTED = MetricsSystem.masterCounter("PathsUnmounted");

    // TODO(peis): Increment the RPCs OPs at the place where we receive the RPCs.
    private static final Counter COMPLETE_FILE_OPS = MetricsSystem.masterCounter("CompleteFileOps");
    private static final Counter CREATE_DIRECTORIES_OPS =
        MetricsSystem.masterCounter("CreateDirectoryOps");
    private static final Counter CREATE_FILES_OPS = MetricsSystem.masterCounter("CreateFileOps");
    private static final Counter DELETE_PATHS_OPS = MetricsSystem.masterCounter("DeletePathOps");
    private static final Counter FREE_FILE_OPS = MetricsSystem.masterCounter("FreeFileOps");
    private static final Counter GET_FILE_BLOCK_INFO_OPS =
        MetricsSystem.masterCounter("GetFileBlockInfoOps");
    private static final Counter GET_FILE_INFO_OPS = MetricsSystem.masterCounter("GetFileInfoOps");
    private static final Counter GET_NEW_BLOCK_OPS = MetricsSystem.masterCounter("GetNewBlockOps");
    private static final Counter MOUNT_OPS = MetricsSystem.masterCounter("MountOps");
    private static final Counter RENAME_PATH_OPS = MetricsSystem.masterCounter("RenamePathOps");
    private static final Counter SET_ATTRIBUTE_OPS = MetricsSystem.masterCounter("SetAttributeOps");
    private static final Counter UNMOUNT_OPS = MetricsSystem.masterCounter("UnmountOps");

    public static final String FILES_PINNED = "FilesPinned";
    public static final String PATHS_TOTAL = "PathsTotal";
    public static final String UFS_CAPACITY_TOTAL = "UfsCapacityTotal";
    public static final String UFS_CAPACITY_USED = "UfsCapacityUsed";
    public static final String UFS_CAPACITY_FREE = "UfsCapacityFree";

    /**
     * Register some file system master related gauges.
     */
    private static void registerGauges(final DefaultFileSystemMaster master) {
      MetricsSystem.registerGaugeIfAbsent(MetricsSystem.getMasterMetricName(FILES_PINNED),
          new Gauge<Integer>() {
            @Override
            public Integer getValue() {
              return master.getNumberOfPinnedFiles();
            }
          });
      MetricsSystem.registerGaugeIfAbsent(MetricsSystem.getMasterMetricName(PATHS_TOTAL),
          new Gauge<Integer>() {
            @Override
            public Integer getValue() {
              return master.getNumberOfPaths();
            }
          });

      final String ufsDataFolder = Configuration.get(PropertyKey.UNDERFS_ADDRESS);
      final UnderFileSystem ufs = UnderFileSystem.Factory.get(ufsDataFolder);

      MetricsSystem.registerGaugeIfAbsent(MetricsSystem.getMasterMetricName(UFS_CAPACITY_TOTAL),
          new Gauge<Long>() {
            @Override
            public Long getValue() {
              long ret = 0L;
              try {
                ret = ufs.getSpace(ufsDataFolder, UnderFileSystem.SpaceType.SPACE_TOTAL);
              } catch (IOException e) {
                LOG.error(e.getMessage(), e);
              }
              return ret;
            }
          });
      MetricsSystem.registerGaugeIfAbsent(MetricsSystem.getMasterMetricName(UFS_CAPACITY_USED),
          new Gauge<Long>() {
            @Override
            public Long getValue() {
              long ret = 0L;
              try {
                ret = ufs.getSpace(ufsDataFolder, UnderFileSystem.SpaceType.SPACE_USED);
              } catch (IOException e) {
                LOG.error(e.getMessage(), e);
              }
              return ret;
            }
          });
      MetricsSystem.registerGaugeIfAbsent(MetricsSystem.getMasterMetricName(UFS_CAPACITY_FREE),
          new Gauge<Long>() {
            @Override
            public Long getValue() {
              long ret = 0L;
              try {
                ret = ufs.getSpace(ufsDataFolder, UnderFileSystem.SpaceType.SPACE_FREE);
              } catch (IOException e) {
                LOG.error(e.getMessage(), e);
              }
              return ret;
            }
          });
    }

    private Metrics() {} // prevent instantiation
  }
}<|MERGE_RESOLUTION|>--- conflicted
+++ resolved
@@ -65,11 +65,7 @@
 import alluxio.master.file.options.SetAttributeOptions;
 import alluxio.master.journal.JournalContext;
 import alluxio.master.journal.JournalFactory;
-<<<<<<< HEAD
-import alluxio.master.journal.JournalOutputStream;
 import alluxio.master.journal.NoopJournalContext;
-=======
->>>>>>> 39e5369f
 import alluxio.metrics.MetricsSystem;
 import alluxio.proto.journal.File.AddMountPointEntry;
 import alluxio.proto.journal.File.AsyncPersistRequestEntry;
@@ -96,11 +92,7 @@
 import alluxio.underfs.UnderFileStatus;
 import alluxio.underfs.UnderFileSystem;
 import alluxio.underfs.options.FileLocationOptions;
-<<<<<<< HEAD
-=======
-import alluxio.underfs.options.MkdirsOptions;
 import alluxio.util.CommonUtils;
->>>>>>> 39e5369f
 import alluxio.util.IdUtils;
 import alluxio.util.SecurityUtils;
 import alluxio.util.UnderFileSystemUtils;
@@ -236,12 +228,8 @@
    *
    * (D) private FromEntry methods used to replay entries from the journal:
    * These methods are used to replay entries from reading the journal. This is done on start, as
-<<<<<<< HEAD
-   * well as for standby masters. When replaying entries, no additional journaling should happen,
+   * well as for secondary masters. When replaying entries, no additional journaling should happen,
    * so {@link NoopJournalContext#INSTANCE} must be used if a context is necessary.
-=======
-   * well as for secondary masters.
->>>>>>> 39e5369f
    * (D) cannot call (A)
    * (D) cannot call (B)
    * (D) can call (C)
