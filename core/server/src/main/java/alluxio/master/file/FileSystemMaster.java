/*
 * The Alluxio Open Foundation licenses this work under the Apache License, version 2.0
 * (the "License"). You may not use this work except in compliance with the License, which is
 * available at www.apache.org/licenses/LICENSE-2.0
 *
 * This software is distributed on an "AS IS" basis, WITHOUT WARRANTIES OR CONDITIONS OF ANY KIND,
 * either express or implied, as more fully set forth in the License.
 *
 * See the NOTICE file distributed with this work for information regarding copyright ownership.
 */

package alluxio.master.file;

import alluxio.AlluxioURI;
import alluxio.Configuration;
import alluxio.Constants;
import alluxio.PropertyKey;
import alluxio.clock.SystemClock;
import alluxio.collections.Pair;
import alluxio.collections.PrefixList;
import alluxio.exception.AccessControlException;
import alluxio.exception.AlluxioException;
import alluxio.exception.BlockInfoException;
import alluxio.exception.DirectoryNotEmptyException;
import alluxio.exception.ExceptionMessage;
import alluxio.exception.FileAlreadyCompletedException;
import alluxio.exception.FileAlreadyExistsException;
import alluxio.exception.FileDoesNotExistException;
import alluxio.exception.InvalidFileSizeException;
import alluxio.exception.InvalidPathException;
import alluxio.exception.PreconditionMessage;
import alluxio.heartbeat.HeartbeatContext;
import alluxio.heartbeat.HeartbeatExecutor;
import alluxio.heartbeat.HeartbeatThread;
import alluxio.master.AbstractMaster;
import alluxio.master.ProtobufUtils;
import alluxio.master.block.BlockId;
import alluxio.master.block.BlockMaster;
import alluxio.master.file.async.AsyncPersistHandler;
import alluxio.master.file.meta.FileSystemMasterView;
import alluxio.master.file.meta.Inode;
import alluxio.master.file.meta.InodeDirectory;
import alluxio.master.file.meta.InodeDirectoryIdGenerator;
import alluxio.master.file.meta.InodeFile;
import alluxio.master.file.meta.InodeLockList;
import alluxio.master.file.meta.InodePathPair;
import alluxio.master.file.meta.InodeTree;
import alluxio.master.file.meta.LockedInodePath;
import alluxio.master.file.meta.MountTable;
import alluxio.master.file.meta.PersistenceState;
import alluxio.master.file.meta.TempInodePathForChild;
import alluxio.master.file.meta.TempInodePathForDescendant;
import alluxio.master.file.meta.TtlBucket;
import alluxio.master.file.meta.TtlBucketList;
import alluxio.master.file.meta.options.MountInfo;
import alluxio.master.file.options.CheckConsistencyOptions;
import alluxio.master.file.options.CompleteFileOptions;
import alluxio.master.file.options.CreateDirectoryOptions;
import alluxio.master.file.options.CreateFileOptions;
import alluxio.master.file.options.CreatePathOptions;
import alluxio.master.file.options.ListStatusOptions;
import alluxio.master.file.options.LoadMetadataOptions;
import alluxio.master.file.options.MountOptions;
import alluxio.master.file.options.SetAttributeOptions;
import alluxio.master.journal.AsyncJournalWriter;
import alluxio.master.journal.JournalFactory;
import alluxio.master.journal.JournalOutputStream;
import alluxio.metrics.MetricsSystem;
import alluxio.proto.journal.File.AddMountPointEntry;
import alluxio.proto.journal.File.AsyncPersistRequestEntry;
import alluxio.proto.journal.File.CompleteFileEntry;
import alluxio.proto.journal.File.DeleteFileEntry;
import alluxio.proto.journal.File.DeleteMountPointEntry;
import alluxio.proto.journal.File.InodeFileEntry;
import alluxio.proto.journal.File.InodeLastModificationTimeEntry;
import alluxio.proto.journal.File.PersistDirectoryEntry;
import alluxio.proto.journal.File.ReinitializeFileEntry;
import alluxio.proto.journal.File.RenameEntry;
import alluxio.proto.journal.File.SetAttributeEntry;
import alluxio.proto.journal.File.StringPairEntry;
import alluxio.proto.journal.Journal.JournalEntry;
import alluxio.security.authorization.Mode;
import alluxio.security.authorization.Permission;
import alluxio.thrift.CommandType;
import alluxio.thrift.FileSystemCommand;
import alluxio.thrift.FileSystemCommandOptions;
import alluxio.thrift.FileSystemMasterClientService;
import alluxio.thrift.FileSystemMasterWorkerService;
import alluxio.thrift.PersistCommandOptions;
import alluxio.thrift.PersistFile;
import alluxio.underfs.UnderFileStatus;
import alluxio.underfs.UnderFileSystem;
import alluxio.underfs.options.DeleteOptions;
import alluxio.underfs.options.FileLocationOptions;
import alluxio.underfs.options.MkdirsOptions;
import alluxio.util.CommonUtils;
import alluxio.util.IdUtils;
import alluxio.util.executor.ExecutorServiceFactories;
import alluxio.util.executor.ExecutorServiceFactory;
import alluxio.util.io.PathUtils;
import alluxio.wire.BlockInfo;
import alluxio.wire.BlockLocation;
import alluxio.wire.FileBlockInfo;
import alluxio.wire.FileInfo;
import alluxio.wire.LoadMetadataType;
import alluxio.wire.TtlAction;
import alluxio.wire.WorkerInfo;

import com.codahale.metrics.Counter;
import com.codahale.metrics.Gauge;
import com.google.common.base.Preconditions;
import com.google.common.base.Throwables;
import edu.umd.cs.findbugs.annotations.SuppressFBWarnings;
import org.apache.commons.lang.exception.ExceptionUtils;
import org.apache.thrift.TProcessor;
import org.slf4j.Logger;
import org.slf4j.LoggerFactory;

import java.io.IOException;
import java.util.ArrayList;
import java.util.Collections;
import java.util.HashMap;
import java.util.HashSet;
import java.util.List;
import java.util.Map;
import java.util.Set;
import java.util.Stack;
import java.util.concurrent.BlockingQueue;
import java.util.concurrent.Callable;
import java.util.concurrent.ExecutorService;
import java.util.concurrent.Future;
import java.util.concurrent.LinkedBlockingQueue;

import javax.annotation.concurrent.NotThreadSafe;

/**
 * The master that handles all file system metadata management.
 */
@NotThreadSafe // TODO(jiri): make thread-safe (c.f. ALLUXIO-1664)
public final class FileSystemMaster extends AbstractMaster {
  private static final Logger LOG = LoggerFactory.getLogger(Constants.LOGGER_TYPE);

  /**
   * Locking in the FileSystemMaster
   *
   * Individual paths are locked in the inode tree. In order to read or write any inode, the path
   * must be locked. A path is locked via one of the lock methods in {@link InodeTree}, such as
   * {@link InodeTree#lockInodePath(AlluxioURI, InodeTree.LockMode)} or
   * {@link InodeTree#lockFullInodePath(AlluxioURI, InodeTree.LockMode)}. These lock methods return
   * an {@link LockedInodePath}, which represents a locked path of inodes. These locked paths
   * ({@link LockedInodePath}) must be unlocked. In order to ensure a locked
   * {@link LockedInodePath} is always unlocked, the following paradigm is recommended:
   *
   * <p><blockquote><pre>
   *    try (LockedInodePath inodePath = mInodeTree.lockInodePath(path, InodeTree.LockMode.READ)) {
   *      ...
   *    }
   * </pre></blockquote>
   *
   * When locking a path in the inode tree, it is possible that other concurrent operations have
   * modified the inode tree while a thread is waiting to acquire a lock on the inode. Lock
   * acquisitions throw {@link InvalidPathException} to indicate that the inode structure is no
   * longer consistent with what the caller original expected, for example if the inode
   * previously obtained at /pathA has been renamed to /pathB during the wait for the inode lock.
   * Methods which specifically act on a path will propagate this exception to the caller, while
   * methods which iterate over child nodes can safely ignore the exception and treat the inode
   * as no longer a child.
   *
   * Method Conventions in the FileSystemMaster
   *
   * All of the flow of the FileSystemMaster follow a convention. There are essentially 4 main
   * types of methods:
   *   (A) public api methods
   *   (B) private (or package private) methods that journal
   *   (C) private (or package private) internal methods
   *   (D) private FromEntry methods used to replay entries from the journal
   *
   * (A) public api methods:
   * These methods are public and are accessed by the RPC and REST APIs. These methods lock all
   * the required paths, and also perform all permission checking.
   * (A) cannot call (A)
   * (A) can call (B)
   * (A) can call (C)
   * (A) cannot call (D)
   *
   * (B) private (or package private) methods that journal:
   * These methods perform the work from the public apis, and also asynchronously write to the
   * journal (for write operations). The names of these methods are suffixed with "AndJournal".
   * (B) cannot call (A)
   * (B) can call (B)
   * (B) can call (C)
   * (B) cannot call (D)
   *
   * (C) private (or package private) internal methods:
   * These methods perform the rest of the work, and do not do any journaling. The names of these
   * methods are suffixed by "Internal".
   * (C) cannot call (A)
   * (C) cannot call (B)
   * (C) can call (C)
   * (C) cannot call (D)
   *
   * (D) private FromEntry methods used to replay entries from the journal:
   * These methods are used to replay entries from reading the journal. This is done on start, as
   * well as for standby masters.
   * (D) cannot call (A)
   * (D) cannot call (B)
   * (D) can call (C)
   * (D) cannot call (D)
   */

  /** Handle to the block master. */
  private final BlockMaster mBlockMaster;

  /** This manages the file system inode structure. This must be journaled. */
  private final InodeTree mInodeTree;

  /** This manages the file system mount points. */
  private final MountTable mMountTable;

  /** This maintains inodes with ttl set, for the for the ttl checker service to use. */
  private final TtlBucketList mTtlBuckets = new TtlBucketList();

  /** This generates unique directory ids. This must be journaled. */
  private final InodeDirectoryIdGenerator mDirectoryIdGenerator;

  /** This checks user permissions on different operations. */
  private final PermissionChecker mPermissionChecker;

  /** List of paths to always keep in memory. */
  private final PrefixList mWhitelist;

  /** The handler for async persistence. */
  private final AsyncPersistHandler mAsyncPersistHandler;

  /**
   * The service that checks for inode files with ttl set. We store it here so that it can be
   * accessed from tests.
   */
  @SuppressFBWarnings("URF_UNREAD_FIELD")
  private Future<?> mTtlCheckerService;

  /**
   * The service that detects lost files. We store it here so that it can be accessed from tests.
   */
  @SuppressFBWarnings("URF_UNREAD_FIELD")
  private Future<?> mLostFilesDetectionService;

  private Future<List<AlluxioURI>> mStartupConsistencyCheck;

  /**
   * Creates a new instance of {@link FileSystemMaster}.
   *
   * @param blockMaster the {@link BlockMaster} to use
   * @param journalFactory the factory for the journal to use for tracking master operations
   */
  public FileSystemMaster(BlockMaster blockMaster, JournalFactory journalFactory) {
    this(blockMaster, journalFactory, ExecutorServiceFactories
        .fixedThreadPoolExecutorServiceFactory(Constants.FILE_SYSTEM_MASTER_NAME, 3));
  }

  /**
   * Creates a new instance of {@link FileSystemMaster}.
   *
   * @param blockMaster the {@link BlockMaster} to use
   * @param journalFactory the factory for the journal to use for tracking master operations
   * @param executorServiceFactory a factory for creating the executor service to use for running
   *        maintenance threads
   */
  public FileSystemMaster(BlockMaster blockMaster, JournalFactory journalFactory,
      ExecutorServiceFactory executorServiceFactory) {
    super(journalFactory.get(Constants.FILE_SYSTEM_MASTER_NAME), new SystemClock(),
        executorServiceFactory);
    mBlockMaster = blockMaster;

    mDirectoryIdGenerator = new InodeDirectoryIdGenerator(mBlockMaster);
    mMountTable = new MountTable();
    mInodeTree = new InodeTree(mBlockMaster, mDirectoryIdGenerator, mMountTable);

    // TODO(gene): Handle default config value for whitelist.
    mWhitelist = new PrefixList(Configuration.getList(PropertyKey.MASTER_WHITELIST, ","));

    mAsyncPersistHandler = AsyncPersistHandler.Factory.create(new FileSystemMasterView(this));
    mPermissionChecker = new PermissionChecker(mInodeTree);

    Metrics.registerGauges(this);
  }

  @Override
  public Map<String, TProcessor> getServices() {
    Map<String, TProcessor> services = new HashMap<>();
    services.put(Constants.FILE_SYSTEM_MASTER_CLIENT_SERVICE_NAME,
        new FileSystemMasterClientService.Processor<>(
            new FileSystemMasterClientServiceHandler(this)));
    services.put(Constants.FILE_SYSTEM_MASTER_WORKER_SERVICE_NAME,
        new FileSystemMasterWorkerService.Processor<>(
            new FileSystemMasterWorkerServiceHandler(this)));
    return services;
  }

  @Override
  public String getName() {
    return Constants.FILE_SYSTEM_MASTER_NAME;
  }

  @Override
  public void processJournalEntry(JournalEntry entry) throws IOException {
    if (entry.hasInodeFile()) {
      mInodeTree.addInodeFileFromJournal(entry.getInodeFile());
      // Add the file to TTL buckets, the insert automatically rejects files w/ Constants.NO_TTL
      InodeFileEntry inodeFileEntry = entry.getInodeFile();
      if (inodeFileEntry.hasTtl()) {
        mTtlBuckets.insert(InodeFile.fromJournalEntry(inodeFileEntry));
      }
    } else if (entry.hasInodeDirectory()) {
      try {
<<<<<<< HEAD
        mInodeTree.addInodeFromJournal(entry);
        // Add the directory to TTL buckets, the insert automatically rejects directory
        // w/ Constants.NO_TTL
        InodeDirectoryEntry inodeDirectoryEntry = (InodeDirectoryEntry) innerEntry;
        if (inodeDirectoryEntry.hasTtl()) {
          mTtlBuckets.insert(InodeDirectory.fromJournalEntry(inodeDirectoryEntry));
        }
=======
        mInodeTree.addInodeDirectoryFromJournal(entry.getInodeDirectory());
>>>>>>> 98fa2588
      } catch (AccessControlException e) {
        throw new RuntimeException(e);
      }
    } else if (entry.hasInodeLastModificationTime()) {
      InodeLastModificationTimeEntry modTimeEntry = entry.getInodeLastModificationTime();
      try (LockedInodePath inodePath = mInodeTree.lockFullInodePath(modTimeEntry.getId(),
          InodeTree.LockMode.WRITE)) {
        inodePath.getInode().setLastModificationTimeMs(modTimeEntry.getLastModificationTimeMs(),
            true);
      } catch (FileDoesNotExistException e) {
        throw new RuntimeException(e);
      }
    } else if (entry.hasPersistDirectory()) {
      PersistDirectoryEntry typedEntry = entry.getPersistDirectory();
      try (LockedInodePath inodePath = mInodeTree.lockFullInodePath(typedEntry.getId(),
          InodeTree.LockMode.WRITE)) {
        inodePath.getInode().setPersistenceState(PersistenceState.PERSISTED);
      } catch (FileDoesNotExistException e) {
        throw new RuntimeException(e);
      }
    } else if (entry.hasCompleteFile()) {
      try {
        completeFileFromEntry(entry.getCompleteFile());
      } catch (InvalidPathException | InvalidFileSizeException | FileAlreadyCompletedException e) {
        throw new RuntimeException(e);
      }
    } else if (entry.hasSetAttribute()) {
      try {
        setAttributeFromEntry(entry.getSetAttribute());
      } catch (AccessControlException | FileDoesNotExistException | InvalidPathException e) {
        throw new RuntimeException(e);
      }
    } else if (entry.hasDeleteFile()) {
      deleteFromEntry(entry.getDeleteFile());
    } else if (entry.hasRename()) {
      renameFromEntry(entry.getRename());
    } else if (entry.hasInodeDirectoryIdGenerator()) {
      mDirectoryIdGenerator.initFromJournalEntry(entry.getInodeDirectoryIdGenerator());
    } else if (entry.hasReinitializeFile()) {
      resetBlockFileFromEntry(entry.getReinitializeFile());
    } else if (entry.hasAddMountPoint()) {
      try {
        mountFromEntry(entry.getAddMountPoint());
      } catch (FileAlreadyExistsException | InvalidPathException e) {
        throw new RuntimeException(e);
      }
    } else if (entry.hasDeleteMountPoint()) {
      try {
        unmountFromEntry(entry.getDeleteMountPoint());
      } catch (InvalidPathException e) {
        throw new RuntimeException(e);
      }
    } else if (entry.hasAsyncPersistRequest()) {
      try {
        long fileId = (entry.getAsyncPersistRequest()).getFileId();
        try (LockedInodePath inodePath = mInodeTree
            .lockFullInodePath(fileId, InodeTree.LockMode.WRITE)) {
          scheduleAsyncPersistenceInternal(inodePath);
        }
        // NOTE: persistence is asynchronous so there is no guarantee the path will still exist
        mAsyncPersistHandler.scheduleAsyncPersistence(getPath(fileId));
      } catch (AlluxioException e) {
        // It's possible that rescheduling the async persist calls fails, because the blocks may no
        // longer be in the memory
        LOG.error(e.getMessage());
      }
    } else {
      throw new IOException(ExceptionMessage.UNEXPECTED_JOURNAL_ENTRY.getMessage(entry));
    }
  }

  @Override
  public void streamToJournalCheckpoint(JournalOutputStream outputStream) throws IOException {
    mInodeTree.streamToJournalCheckpoint(outputStream);
    outputStream.writeEntry(mDirectoryIdGenerator.toJournalEntry());
    // The mount table should be written to the checkpoint after the inodes are written, so that
    // when replaying the checkpoint, the inodes exist before mount entries. Replaying a mount
    // entry traverses the inode tree.
    mMountTable.streamToJournalCheckpoint(outputStream);
  }

  @Override
  public void start(boolean isLeader) throws IOException {
    if (isLeader) {
      // Only initialize root when isLeader because when initializing root, BlockMaster needs to
      // write journal entry, if it is not leader, BlockMaster won't have a writable journal.
      // If it is standby, it should be able to load the inode tree from leader's checkpoint.
      mInodeTree
          .initializeRoot(Permission.defaults().applyDirectoryUMask().setOwnerFromLoginModule());
      String defaultUFS = Configuration.get(PropertyKey.UNDERFS_ADDRESS);
      try {
        mMountTable.add(new AlluxioURI(MountTable.ROOT), new AlluxioURI(defaultUFS),
            MountOptions.defaults().setShared(CommonUtils.isUfsObjectStorage(defaultUFS)
                && Configuration.getBoolean(
                    PropertyKey.UNDERFS_OBJECT_STORE_MOUNT_SHARED_PUBLICLY)));
      } catch (FileAlreadyExistsException | InvalidPathException e) {
        throw new IOException("Failed to mount the default UFS " + defaultUFS);
      }
    }
    // Call super.start after mInodeTree is initialized because mInodeTree is needed to write
    // a journal entry during super.start. Call super.start before calling
    // getExecutorService() because the super.start initializes the executor service.
    super.start(isLeader);
    if (isLeader) {
      mTtlCheckerService = getExecutorService().submit(
          new HeartbeatThread(HeartbeatContext.MASTER_TTL_CHECK, new MasterInodeTtlCheckExecutor(),
              Configuration.getInt(PropertyKey.MASTER_TTL_CHECKER_INTERVAL_MS)));
      mLostFilesDetectionService = getExecutorService().submit(new HeartbeatThread(
          HeartbeatContext.MASTER_LOST_FILES_DETECTION, new LostFilesDetectionHeartbeatExecutor(),
          Configuration.getInt(PropertyKey.MASTER_HEARTBEAT_INTERVAL_MS)));
      if (Configuration.getBoolean(PropertyKey.MASTER_STARTUP_CONSISTENCY_CHECK_ENABLED)) {
        mStartupConsistencyCheck = getExecutorService().submit(new Callable<List<AlluxioURI>>() {
          @Override
          public List<AlluxioURI> call() throws Exception {
            return startupCheckConsistency(ExecutorServiceFactories
                .fixedThreadPoolExecutorServiceFactory("startup-consistency-check", 32).create());
          }
        });
      }
    }
  }

  /**
   * Checks the consistency of the root in a multi-threaded and incremental fashion. This method
   * will only READ lock the directories and files actively being checked and release them after the
   * check on the file / directory is complete.
   *
   * @return a list of paths in Alluxio which are not consistent with the under storage
   * @throws InterruptedException if the thread is interrupted during execution
   * @throws IOException if an error occurs interacting with the under storage
   */
  private List<AlluxioURI> startupCheckConsistency(final ExecutorService service)
      throws InterruptedException, IOException {
    /** A marker {@link StartupConsistencyChecker}s add to the queue to signal completion */
    final long completionMarker = -1;
    /** A shared queue of directories which have yet to be checked */
    final BlockingQueue<Long> dirsToCheck = new LinkedBlockingQueue<>();

    /**
     * A {@link Callable} which checks the consistency of a directory.
     */
    final class StartupConsistencyChecker implements Callable<List<AlluxioURI>> {
      /** The path to check, guaranteed to be a directory in Alluxio. */
      private final Long mFileId;

      /**
       * Creates a new callable which checks the consistency of a directory.
       * @param fileId the path to check
       */
      private StartupConsistencyChecker(Long fileId) {
        mFileId = fileId;
      }

      /**
       * Checks the consistency of the directory and all immediate children which are files. All
       * immediate children which are directories are added to the shared queue of directories to
       * check. The parent directory is READ locked during the entire call while the children are
       * READ locked only during the consistency check of the children files.
       *
       * @return a list of inconsistent uris
       * @throws IOException if an error occurs interacting with the under storage
       */
      @Override
      public List<AlluxioURI> call() throws IOException {
        List<AlluxioURI> inconsistentUris = new ArrayList<>();
        try (LockedInodePath dir = mInodeTree.lockFullInodePath(mFileId, InodeTree.LockMode.READ)) {
          Inode parentInode = dir.getInode();
          AlluxioURI parentUri = dir.getUri();
          if (!checkConsistencyInternal(parentInode, parentUri)) {
            inconsistentUris.add(parentUri);
          }
          for (Inode childInode : ((InodeDirectory) parentInode).getChildren()) {
            try {
              childInode.lockReadAndCheckParent(parentInode);
            } catch (InvalidPathException e) {
              // This should be safe, continue.
              LOG.debug("Error during startup check consistency, ignoring and continuing.", e);
              continue;
            }
            try {
              AlluxioURI childUri = parentUri.join(childInode.getName());
              if (childInode.isDirectory()) {
                dirsToCheck.add(childInode.getId());
              } else {
                if (!checkConsistencyInternal(childInode, childUri)) {
                  inconsistentUris.add(childUri);
                }
              }
            } finally {
              childInode.unlockRead();
            }
          }
        } catch (FileDoesNotExistException e) {
          // This should be safe, continue.
          LOG.debug("A file scheduled for consistency check was deleted before the check.");
        } catch (InvalidPathException e) {
          // This should not happen.
          LOG.error("An invalid path was discovered during the consistency check, skipping.", e);
        }
        dirsToCheck.add(completionMarker);
        return inconsistentUris;
      }
    }

    // Add the root to the directories to check.
    dirsToCheck.add(mInodeTree.getRoot().getId());
    List<Future<List<AlluxioURI>>> results = new ArrayList<>();
    // Tracks how many checkers have been started.
    long started = 0;
    // Tracks how many checkers have completed.
    long completed = 0;
    do {
      Long fileId = dirsToCheck.take();
      if (fileId == completionMarker) { // A thread signaled completion.
        completed++;
      } else { // A new directory needs to be checked.
        StartupConsistencyChecker checker = new StartupConsistencyChecker(fileId);
        results.add(service.submit(checker));
        started++;
      }
    } while (started != completed);

    // Return the total set of inconsistent paths discovered.
    List<AlluxioURI> inconsistentUris = new ArrayList<>();
    for (Future<List<AlluxioURI>> result : results) {
      try {
        inconsistentUris.addAll(result.get());
      } catch (Exception e) {
        // This shouldn't happen, all futures should be complete.
        Throwables.propagate(e);
      }
    }
    service.shutdown();
    return inconsistentUris;
  }

  /**
   * Class to represent the status and result of the startup consistency check.
   */
  public static final class StartupConsistencyCheck {
    /**
     * Status of the check.
     */
    public enum Status {
      COMPLETE, DISABLED, FAILED, RUNNING
    }

    /**
     * @param inconsistentUris the uris which are inconsistent with the underlying storage
     * @return a result set to the complete status
     */
    public static StartupConsistencyCheck complete(List<AlluxioURI> inconsistentUris) {
      return new StartupConsistencyCheck(Status.COMPLETE, inconsistentUris);
    }

    /**
     * @return a result set to the disabled status
     */
    public static StartupConsistencyCheck disabled() {
      return new StartupConsistencyCheck(Status.DISABLED, null);
    }

    /**
     * @return a result set to the failed status
     */
    public static StartupConsistencyCheck failed() {
      return new StartupConsistencyCheck(Status.FAILED, null);
    }

    /**
     * @return a result set to the running status
     */
    public static StartupConsistencyCheck running() {
      return new StartupConsistencyCheck(Status.RUNNING, null);
    }

    private Status mStatus;
    private List<AlluxioURI> mInconsistentUris;

    /**
     * Create a new startup consistency check result.
     *
     * @param status the state of the check
     * @param inconsistentUris the uris which are inconsistent with the underlying storage
     */
    private StartupConsistencyCheck(Status status, List<AlluxioURI> inconsistentUris) {
      mStatus = status;
      mInconsistentUris = inconsistentUris;
    }

    /**
     * @return the status of the check
     */
    public Status getStatus() {
      return mStatus;
    }

    /**
     * @return the uris which are inconsistent with the underlying storage
     */
    public List<AlluxioURI> getInconsistentUris() {
      return mInconsistentUris;
    }
  }

  /**
   * @return the status of the startup consistency check and inconsistent paths if it is complete
   */
  public StartupConsistencyCheck getStartupConsistencyCheck() {
    if (!Configuration.getBoolean(PropertyKey.MASTER_STARTUP_CONSISTENCY_CHECK_ENABLED)) {
      return StartupConsistencyCheck.disabled();
    }
    if (!mStartupConsistencyCheck.isDone()) {
      return StartupConsistencyCheck.running();
    }
    try {
      List<AlluxioURI> inconsistentUris = mStartupConsistencyCheck.get();
      return StartupConsistencyCheck.complete(inconsistentUris);
    } catch (Exception e) {
      LOG.warn("Failed to complete start up consistency check.", e);
      return StartupConsistencyCheck.failed();
    }
  }

  /**
   * Returns the file id for a given path. If the given path does not exist in Alluxio, the method
   * attempts to load it from UFS.
   * <p>
   * This operation requires users to have {@link Mode.Bits#READ} permission of the path.
   *
   * @param path the path to get the file id for
   * @return the file id for a given path, or -1 if there is no file at that path
   * @throws AccessControlException if permission checking fails
   */
  public long getFileId(AlluxioURI path) throws AccessControlException {
    long flushCounter = AsyncJournalWriter.INVALID_FLUSH_COUNTER;
    try (LockedInodePath inodePath = mInodeTree.lockInodePath(path, InodeTree.LockMode.WRITE)) {
      // This is WRITE locked, since loading metadata is possible.
      mPermissionChecker.checkPermission(Mode.Bits.READ, inodePath);
      flushCounter = loadMetadataIfNotExistAndJournal(inodePath,
          LoadMetadataOptions.defaults().setCreateAncestors(true));
      mInodeTree.ensureFullInodePath(inodePath, InodeTree.LockMode.READ);
      return inodePath.getInode().getId();
    } catch (InvalidPathException | FileDoesNotExistException e) {
      return IdUtils.INVALID_FILE_ID;
    } finally {
      // finally runs after resources are closed (unlocked).
      waitForJournalFlush(flushCounter);
    }
  }

  /**
   * Returns the {@link FileInfo} for a given file id. This method is not user-facing but supposed
   * to be called by other internal servers (e.g., block workers, lineage master, web UI).
   *
   * @param fileId the file id to get the {@link FileInfo} for
   * @return the {@link FileInfo} for the given file
   * @throws FileDoesNotExistException if the file does not exist
   * @throws AccessControlException if permission denied
   */
  // TODO(binfan): Add permission checking for internal APIs
  public FileInfo getFileInfo(long fileId)
      throws FileDoesNotExistException, AccessControlException {
    Metrics.GET_FILE_INFO_OPS.inc();
    try (
        LockedInodePath inodePath = mInodeTree.lockFullInodePath(fileId, InodeTree.LockMode.READ)) {
      return getFileInfoInternal(inodePath);
    }
  }

  /**
   * Returns the {@link FileInfo} for a given path.
   * <p>
   * This operation requires users to have {@link Mode.Bits#READ} permission on the path.
   *
   * @param path the path to get the {@link FileInfo} for
   * @return the {@link FileInfo} for the given file id
   * @throws FileDoesNotExistException if the file does not exist
   * @throws InvalidPathException if the file path is not valid
   * @throws AccessControlException if permission checking fails
   */
  // TODO(peis): Add an option not to load metadata.
  public FileInfo getFileInfo(AlluxioURI path)
      throws FileDoesNotExistException, InvalidPathException, AccessControlException {
    Metrics.GET_FILE_INFO_OPS.inc();
    long flushCounter = AsyncJournalWriter.INVALID_FLUSH_COUNTER;

    // Get a READ lock first to see if we need to load metadata, note that this assumes load
    // metadata for direct children is disabled by default.
    try (LockedInodePath inodePath = mInodeTree.lockInodePath(path, InodeTree.LockMode.READ)) {
      mPermissionChecker.checkPermission(Mode.Bits.READ, inodePath);
      if (inodePath.fullPathExists()) {
        // The file already exists, so metadata does not need to be loaded.
        return getFileInfoInternal(inodePath);
      }
    }

    try (LockedInodePath inodePath = mInodeTree.lockInodePath(path, InodeTree.LockMode.WRITE)) {
      // This is WRITE locked, since loading metadata is possible.
      mPermissionChecker.checkPermission(Mode.Bits.READ, inodePath);
      flushCounter = loadMetadataIfNotExistAndJournal(inodePath,
          LoadMetadataOptions.defaults().setCreateAncestors(true));
      mInodeTree.ensureFullInodePath(inodePath, InodeTree.LockMode.READ);
      return getFileInfoInternal(inodePath);
    } finally {
      // finally runs after resources are closed (unlocked).
      waitForJournalFlush(flushCounter);
    }
  }

  /**
   * @param inodePath the {@link LockedInodePath} to get the {@link FileInfo} for
   * @return the {@link FileInfo} for the given inode
   * @throws FileDoesNotExistException if the file does not exist
   * @throws AccessControlException if permission denied
   */
  private FileInfo getFileInfoInternal(LockedInodePath inodePath)
      throws FileDoesNotExistException, AccessControlException {
    Inode<?> inode = inodePath.getInode();
    AlluxioURI uri = inodePath.getUri();
    FileInfo fileInfo = inode.generateClientFileInfo(uri.toString());
    fileInfo.setInMemoryPercentage(getInMemoryPercentage(inode));
    if (inode instanceof InodeFile) {
      try {
        fileInfo.setFileBlockInfos(getFileBlockInfoListInternal(inodePath));
      } catch (InvalidPathException e) {
        throw new FileDoesNotExistException(e.getMessage(), e);
      }
    }
    MountTable.Resolution resolution;
    try {
      resolution = mMountTable.resolve(uri);
    } catch (InvalidPathException e) {
      throw new FileDoesNotExistException(e.getMessage(), e);
    }
    AlluxioURI resolvedUri = resolution.getUri();
    // Only set the UFS path if the path is nested under a mount point.
    if (!uri.equals(resolvedUri)) {
      fileInfo.setUfsPath(resolvedUri.toString());
    }
    Metrics.FILE_INFOS_GOT.inc();
    return fileInfo;
  }

  /**
   * Returns the persistence state for a file id. This method is used by the lineage master.
   *
   * @param fileId the file id
   * @return the {@link PersistenceState} for the given file id
   * @throws FileDoesNotExistException if the file does not exist
   */
  // TODO(binfan): Add permission checking for internal APIs
  public PersistenceState getPersistenceState(long fileId) throws FileDoesNotExistException {
    try (
        LockedInodePath inodePath = mInodeTree.lockFullInodePath(fileId, InodeTree.LockMode.READ)) {
      return inodePath.getInode().getPersistenceState();
    }
  }

  /**
   * Returns a list of {@link FileInfo} for a given path. If the given path is a file, the list only
   * contains a single object. If it is a directory, the resulting list contains all direct children
   * of the directory.
   * <p>
   * This operation requires users to have
   * {@link Mode.Bits#READ} permission on the path, and also
   * {@link Mode.Bits#EXECUTE} permission on the path if it is a directory.
   *
   * @param path the path to get the {@link FileInfo} list for
   * @param listStatusOptions the {@link alluxio.master.file.options.ListStatusOptions}
   * @return the list of {@link FileInfo}s
   * @throws AccessControlException if permission checking fails
   * @throws FileDoesNotExistException if the file does not exist
   * @throws InvalidPathException if the path is invalid
   */
  public List<FileInfo> listStatus(AlluxioURI path, ListStatusOptions listStatusOptions)
      throws AccessControlException, FileDoesNotExistException, InvalidPathException {
    Metrics.GET_FILE_INFO_OPS.inc();
    long flushCounter = AsyncJournalWriter.INVALID_FLUSH_COUNTER;
    try (LockedInodePath inodePath = mInodeTree.lockInodePath(path, InodeTree.LockMode.WRITE)) {
      // This is WRITE locked, since loading metadata is possible.
      mPermissionChecker.checkPermission(Mode.Bits.READ, inodePath);

      LoadMetadataOptions loadMetadataOptions =
          LoadMetadataOptions.defaults().setCreateAncestors(true).setLoadDirectChildren(
              listStatusOptions.getLoadMetadataType() != LoadMetadataType.Never);
      Inode<?> inode;
      if (inodePath.fullPathExists()) {
        inode = inodePath.getInode();
        if (inode.isDirectory()
            && listStatusOptions.getLoadMetadataType() != LoadMetadataType.Always
            && ((InodeDirectory) inode).isDirectChildrenLoaded()) {
          loadMetadataOptions.setLoadDirectChildren(false);
        }
      }

      flushCounter = loadMetadataIfNotExistAndJournal(inodePath, loadMetadataOptions);
      mInodeTree.ensureFullInodePath(inodePath, InodeTree.LockMode.READ);
      inode = inodePath.getInode();

      List<FileInfo> ret = new ArrayList<>();
      if (inode.isDirectory()) {
        TempInodePathForDescendant tempInodePath = new TempInodePathForDescendant(inodePath);
        mPermissionChecker.checkPermission(Mode.Bits.EXECUTE, inodePath);
        for (Inode<?> child : ((InodeDirectory) inode).getChildren()) {
          child.lockReadAndCheckParent(inode);
          try {
            // the path to child for getPath should already be locked.
            tempInodePath.setDescendant(child, mInodeTree.getPath(child));
            ret.add(getFileInfoInternal(tempInodePath));
          } finally {
            child.unlockRead();
          }
        }
      } else {
        ret.add(getFileInfoInternal(inodePath));
      }
      Metrics.FILE_INFOS_GOT.inc();
      return ret;
    } finally {
      // finally runs after resources are closed (unlocked).
      waitForJournalFlush(flushCounter);
    }
  }

  /**
   * @return a read-only view of the file system master
   */
  public FileSystemMasterView getFileSystemMasterView() {
    return new FileSystemMasterView(this);
  }

  /**
   * Checks the consistency of the files and directories in the subtree under the path.
   *
   * @param path the root of the subtree to check
   * @param options the options to use for the checkConsistency method
   * @return a list of paths in Alluxio which are not consistent with the under storage
   * @throws AccessControlException if the permission checking fails
   * @throws FileDoesNotExistException if the path does not exist
   * @throws InvalidPathException if the path is invalid
   * @throws IOException if an error occurs interacting with the under storage
   */
  public List<AlluxioURI> checkConsistency(AlluxioURI path, CheckConsistencyOptions options)
      throws AccessControlException, FileDoesNotExistException, InvalidPathException, IOException {
    List<AlluxioURI> inconsistentUris = new ArrayList<>();
    try (LockedInodePath parent = mInodeTree.lockInodePath(path, InodeTree.LockMode.READ)) {
      mPermissionChecker.checkPermission(Mode.Bits.READ, parent);
      try (InodeLockList children = mInodeTree.lockDescendants(parent, InodeTree.LockMode.READ)) {
        if (!checkConsistencyInternal(parent.getInode(), parent.getUri())) {
          inconsistentUris.add(parent.getUri());
        }
        for (Inode child : children.getInodes()) {
          AlluxioURI currentPath = mInodeTree.getPath(child);
          if (!checkConsistencyInternal(child, currentPath)) {
            inconsistentUris.add(currentPath);
          }
        }
      }
    }
    return inconsistentUris;
  }

  /**
   * Checks if a path is consistent between Alluxio and the underlying storage.
   *
   * A path without a backing under storage is always consistent.
   *
   * A not persisted path is considered consistent if:
   *   1. It does not shadow an object in the underlying storage.
   *
   * A persisted path is considered consistent if:
   *   1. An equivalent object exists for its under storage path.
   *   2. The metadata of the Alluxio and under storage object are equal.
   *
   * @param inode the inode to check
   * @param path the current path associated with the inode
   * @return true if the path is consistent, false otherwise
   * @throws FileDoesNotExistException if the path cannot be found in the Alluxio inode tree
   * @throws InvalidPathException if the path is not well formed
   */
  private boolean checkConsistencyInternal(Inode inode, AlluxioURI path)
      throws FileDoesNotExistException, InvalidPathException, IOException {
    MountTable.Resolution resolution = mMountTable.resolve(path);
    UnderFileSystem ufs = resolution.getUfs();
    String ufsPath = resolution.getUri().getPath();
    if (ufs == null) {
      return true;
    }
    if (!inode.isPersisted()) {
      return !ufs.exists(ufsPath);
    }
    // TODO(calvin): Evaluate which other metadata fields should be validated.
    if (inode.isDirectory()) {
      return ufs.isDirectory(ufsPath);
    } else {
      InodeFile file = (InodeFile) inode;
      return ufs.isFile(ufsPath)
          && ufs.getFileSize(ufsPath) == file.getLength();
    }
  }

  /**
   * Completes a file. After a file is completed, it cannot be written to.
   * <p>
   * This operation requires users to have {@link Mode.Bits#WRITE} permission on the path.
   *
   * @param path the file path to complete
   * @param options the method options
   * @throws BlockInfoException if a block information exception is encountered
   * @throws FileDoesNotExistException if the file does not exist
   * @throws InvalidPathException if an invalid path is encountered
   * @throws InvalidFileSizeException if an invalid file size is encountered
   * @throws FileAlreadyCompletedException if the file is already completed
   * @throws AccessControlException if permission checking fails
   */
  public void completeFile(AlluxioURI path, CompleteFileOptions options)
      throws BlockInfoException, FileDoesNotExistException, InvalidPathException,
      InvalidFileSizeException, FileAlreadyCompletedException, AccessControlException {
    Metrics.COMPLETE_FILE_OPS.inc();
    long flushCounter = AsyncJournalWriter.INVALID_FLUSH_COUNTER;
    try (LockedInodePath inodePath = mInodeTree.lockFullInodePath(path, InodeTree.LockMode.WRITE)) {
      mPermissionChecker.checkPermission(Mode.Bits.WRITE, inodePath);
      // Even readonly mount points should be able to complete a file, for UFS reads in CACHE mode.
      flushCounter = completeFileAndJournal(inodePath, options);
    } finally {
      // finally runs after resources are closed (unlocked).
      waitForJournalFlush(flushCounter);
    }
  }

  /**
   * Completes a file. After a file is completed, it cannot be written to.
   * <p>
   * Writes to the journal.
   *
   * @param inodePath the {@link LockedInodePath} to complete
   * @param options the method options
   * @return the flush counter for journaling
   * @throws InvalidPathException if an invalid path is encountered
   * @throws FileDoesNotExistException if the file does not exist
   * @throws BlockInfoException if a block information exception is encountered
   * @throws FileAlreadyCompletedException if the file is already completed
   * @throws InvalidFileSizeException if an invalid file size is encountered
   */
  private long completeFileAndJournal(LockedInodePath inodePath, CompleteFileOptions options)
      throws InvalidPathException, FileDoesNotExistException, BlockInfoException,
      FileAlreadyCompletedException, InvalidFileSizeException {
    long opTimeMs = System.currentTimeMillis();
    Inode<?> inode = inodePath.getInode();
    if (!inode.isFile()) {
      throw new FileDoesNotExistException(
          ExceptionMessage.PATH_MUST_BE_FILE.getMessage(inodePath.getUri()));
    }

    InodeFile fileInode = (InodeFile) inode;
    List<Long> blockIdList = fileInode.getBlockIds();
    List<BlockInfo> blockInfoList = mBlockMaster.getBlockInfoList(blockIdList);
    if (!fileInode.isPersisted() && blockInfoList.size() != blockIdList.size()) {
      throw new BlockInfoException("Cannot complete a file without all the blocks committed");
    }

    // Iterate over all file blocks committed to Alluxio, computing the length and verify that all
    // the blocks (except the last one) is the same size as the file block size.
    long inMemoryLength = 0;
    long fileBlockSize = fileInode.getBlockSizeBytes();
    for (int i = 0; i < blockInfoList.size(); i++) {
      BlockInfo blockInfo = blockInfoList.get(i);
      inMemoryLength += blockInfo.getLength();
      if (i < blockInfoList.size() - 1 && blockInfo.getLength() != fileBlockSize) {
        throw new BlockInfoException(
            "Block index " + i + " has a block size smaller than the file block size ("
                + fileInode.getBlockSizeBytes() + ")");
      }
    }

    // If the file is persisted, its length is determined by UFS. Otherwise, its length is
    // determined by its memory footprint.
    long length = fileInode.isPersisted() ? options.getUfsLength() : inMemoryLength;

    completeFileInternal(fileInode.getBlockIds(), inodePath, length, opTimeMs);
    CompleteFileEntry completeFileEntry = CompleteFileEntry.newBuilder()
        .addAllBlockIds(fileInode.getBlockIds())
        .setId(inode.getId())
        .setLength(length)
        .setOpTimeMs(opTimeMs)
        .build();
    return appendJournalEntry(JournalEntry.newBuilder().setCompleteFile(completeFileEntry).build());
  }

  /**
   * @param blockIds the block ids to use
   * @param inodePath the {@link LockedInodePath} to complete
   * @param length the length to use
   * @param opTimeMs the operation time (in milliseconds)
   * @throws FileDoesNotExistException if the file does not exist
   * @throws InvalidPathException if an invalid path is encountered
   * @throws InvalidFileSizeException if an invalid file size is encountered
   * @throws FileAlreadyCompletedException if the file has already been completed
   */
  void completeFileInternal(List<Long> blockIds, LockedInodePath inodePath, long length,
      long opTimeMs)
      throws FileDoesNotExistException, InvalidPathException, InvalidFileSizeException,
      FileAlreadyCompletedException {
    InodeFile inode = inodePath.getInodeFile();
    inode.setBlockIds(blockIds);
    inode.setLastModificationTimeMs(opTimeMs);
    inode.complete(length);

    if (inode.isPersisted()) {
      // Commit all the file blocks (without locations) so the metadata for the block exists.
      long currLength = length;
      for (long blockId : inode.getBlockIds()) {
        long blockSize = Math.min(currLength, inode.getBlockSizeBytes());
        mBlockMaster.commitBlockInUFS(blockId, blockSize);
        currLength -= blockSize;
      }
    }
    Metrics.FILES_COMPLETED.inc();
  }

  /**
   * @param entry the entry to use
   * @throws InvalidPathException if an invalid path is encountered
   * @throws InvalidFileSizeException if an invalid file size is encountered
   * @throws FileAlreadyCompletedException if the file has already been completed
   */
  private void completeFileFromEntry(CompleteFileEntry entry)
      throws InvalidPathException, InvalidFileSizeException, FileAlreadyCompletedException {
    try (LockedInodePath inodePath = mInodeTree
        .lockFullInodePath(entry.getId(), InodeTree.LockMode.WRITE)) {
      completeFileInternal(entry.getBlockIdsList(), inodePath, entry.getLength(),
          entry.getOpTimeMs());
    } catch (FileDoesNotExistException e) {
      throw new RuntimeException(e);
    }
  }

  /**
   * Creates a file (not a directory) for a given path.
   * <p>
   * This operation requires {@link Mode.Bits#WRITE} permission on the parent of this path.
   *
   * @param path the file to create
   * @param options method options
   * @return the file id of the create file
   * @throws InvalidPathException if an invalid path is encountered
   * @throws FileAlreadyExistsException if the file already exists
   * @throws BlockInfoException if an invalid block information is encountered
   * @throws IOException if the creation fails
   * @throws AccessControlException if permission checking fails
   * @throws FileDoesNotExistException if the parent of the path does not exist and the recursive
   *         option is false
   */
  public long createFile(AlluxioURI path, CreateFileOptions options)
      throws AccessControlException, InvalidPathException, FileAlreadyExistsException,
          BlockInfoException, IOException, FileDoesNotExistException {
    Metrics.CREATE_FILES_OPS.inc();
    long flushCounter = AsyncJournalWriter.INVALID_FLUSH_COUNTER;
    try (LockedInodePath inodePath = mInodeTree.lockInodePath(path, InodeTree.LockMode.WRITE)) {
      mPermissionChecker.checkParentPermission(Mode.Bits.WRITE, inodePath);
      mMountTable.checkUnderWritableMountPoint(path);
      flushCounter = createFileAndJournal(inodePath, options);
      return inodePath.getInode().getId();
    } finally {
      // finally runs after resources are closed (unlocked).
      waitForJournalFlush(flushCounter);
    }
  }

  /**
   * Creates a file (not a directory) for a given path.
   * <p>
   * Writes to the journal.
   *
   * @param inodePath the file to create
   * @param options method options
   * @return the file id of the create file
   * @throws FileAlreadyExistsException if the file already exists
   * @throws BlockInfoException if an invalid block information in encountered
   * @throws FileDoesNotExistException if the parent of the path does not exist and the recursive
   *         option is false
   * @throws InvalidPathException if an invalid path is encountered
   * @throws IOException if the creation fails
   */
  private long createFileAndJournal(LockedInodePath inodePath, CreateFileOptions options)
      throws FileAlreadyExistsException, BlockInfoException, FileDoesNotExistException,
      InvalidPathException, IOException {
    InodeTree.CreatePathResult createResult = createFileInternal(inodePath, options);

    return journalCreatePathResult(createResult);
  }

  /**
   * @param inodePath the path to be created
   * @param options method options
   * @return {@link InodeTree.CreatePathResult} with the path creation result
   * @throws InvalidPathException if an invalid path is encountered
   * @throws FileAlreadyExistsException if the file already exists
   * @throws BlockInfoException if invalid block information is encountered
   * @throws IOException if an I/O error occurs
   * @throws FileDoesNotExistException if the parent of the path does not exist and the recursive
   *         option is false
   */
  InodeTree.CreatePathResult createFileInternal(LockedInodePath inodePath,
      CreateFileOptions options)
      throws InvalidPathException, FileAlreadyExistsException, BlockInfoException, IOException,
      FileDoesNotExistException {
    InodeTree.CreatePathResult createResult = mInodeTree.createPath(inodePath, options);
    // If the create succeeded, the list of created inodes will not be empty.
    List<Inode<?>> created = createResult.getCreated();
    InodeFile inode = (InodeFile) created.get(created.size() - 1);
    if (mWhitelist.inList(inodePath.getUri().toString())) {
      inode.setCacheable(true);
    }

    mTtlBuckets.insert(inode);

    Metrics.FILES_CREATED.inc();
    Metrics.DIRECTORIES_CREATED.inc();
    return createResult;
  }

  /**
   * Reinitializes the blocks of an existing open file.
   *
   * @param path the path to the file
   * @param blockSizeBytes the new block size
   * @param ttl the ttl
   * @param ttlAction action to take after Ttl expiry
   * @return the file id
   * @throws InvalidPathException if the path is invalid
   * @throws FileDoesNotExistException if the path does not exist
   */
  // Used by lineage master
  public long reinitializeFile(AlluxioURI path, long blockSizeBytes, long ttl,
      TtlAction ttlAction) throws InvalidPathException, FileDoesNotExistException {
    long flushCounter = AsyncJournalWriter.INVALID_FLUSH_COUNTER;
    try (LockedInodePath inodePath = mInodeTree.lockFullInodePath(path, InodeTree.LockMode.WRITE)) {
      long id = mInodeTree.reinitializeFile(inodePath, blockSizeBytes, ttl, ttlAction);
      ReinitializeFileEntry reinitializeFile = ReinitializeFileEntry.newBuilder()
          .setPath(path.getPath()).setBlockSizeBytes(blockSizeBytes).setTtl(ttl)
          .setTtlAction(ProtobufUtils.toProtobuf(ttlAction)).build();
      flushCounter = appendJournalEntry(
          JournalEntry.newBuilder().setReinitializeFile(reinitializeFile).build());
      return id;
    } finally {
      // finally runs after resources are closed (unlocked).
      waitForJournalFlush(flushCounter);
    }
  }

  /**
   * @param entry the entry to use
   */
  private void resetBlockFileFromEntry(ReinitializeFileEntry entry) {
    try (LockedInodePath inodePath =
        mInodeTree.lockFullInodePath(new AlluxioURI(entry.getPath()), InodeTree.LockMode.WRITE)) {
      mInodeTree.reinitializeFile(inodePath, entry.getBlockSizeBytes(), entry.getTtl(),
          ProtobufUtils.fromProtobuf(entry.getTtlAction()));
    } catch (InvalidPathException | FileDoesNotExistException e) {
      throw new RuntimeException(e);
    }
  }

  /**
   * Gets a new block id for the next block of a given file to write to.
   * <p>
   * This operation requires users to have {@link Mode.Bits#WRITE} permission on the path as
   * this API is called when creating a new block for a file.
   *
   * @param path the path of the file to get the next block id for
   * @return the next block id for the given file
   * @throws FileDoesNotExistException if the file does not exist
   * @throws InvalidPathException if the given path is not valid
   * @throws AccessControlException if permission checking fails
   */
  public long getNewBlockIdForFile(AlluxioURI path)
      throws FileDoesNotExistException, InvalidPathException, AccessControlException {
    Metrics.GET_NEW_BLOCK_OPS.inc();
    try (LockedInodePath inodePath = mInodeTree.lockFullInodePath(path, InodeTree.LockMode.WRITE)) {
      mPermissionChecker.checkPermission(Mode.Bits.WRITE, inodePath);
      Metrics.NEW_BLOCKS_GOT.inc();
      return inodePath.getInodeFile().getNewBlockId();
    }
  }

  /**
   * @return a copy of the current mount table
   */
  public Map<String, MountInfo> getMountTable() {
    return mMountTable.getMountTable();
  }

  /**
   * @return the number of files and directories
   */
  public int getNumberOfPaths() {
    return mInodeTree.getSize();
  }

  /**
   * @return the number of pinned files and directories
   */
  public int getNumberOfPinnedFiles() {
    return mInodeTree.getPinnedSize();
  }

  /**
   * Deletes a given path.
   * <p>
   * This operation requires user to have {@link Mode.Bits#WRITE}
   * permission on the parent of the path.
   *
   * @param path the path to delete
   * @param recursive if true, will delete all its children
   * @throws DirectoryNotEmptyException if recursive is false and the file is a nonempty directory
   * @throws FileDoesNotExistException if the file does not exist
   * @throws IOException if an I/O error occurs
   * @throws AccessControlException if permission checking fails
   * @throws InvalidPathException if the path is invalid
   */
  public void delete(AlluxioURI path, boolean recursive)
      throws IOException, FileDoesNotExistException, DirectoryNotEmptyException,
          InvalidPathException, AccessControlException {
    Metrics.DELETE_PATHS_OPS.inc();
    long flushCounter = AsyncJournalWriter.INVALID_FLUSH_COUNTER;
    // Delete should lock the parent to remove the child inode.
    try (LockedInodePath inodePath = mInodeTree
        .lockFullInodePath(path, InodeTree.LockMode.WRITE_PARENT)) {
      mPermissionChecker.checkParentPermission(Mode.Bits.WRITE, inodePath);
      mMountTable.checkUnderWritableMountPoint(path);
      flushCounter = deleteAndJournal(inodePath, recursive);
    } finally {
      // finally runs after resources are closed (unlocked).
      waitForJournalFlush(flushCounter);
    }
  }

  /**
   * Deletes a given path.
   * <p>
   * Writes to the journal.
   *
   * @param inodePath the path to delete
   * @param recursive if true, will delete all its children
   * @return the flush counter for journaling
   * @throws InvalidPathException if the path is invalid
   * @throws FileDoesNotExistException if the file does not exist
   * @throws IOException if an I/O error occurs
   * @throws DirectoryNotEmptyException if recursive is false and the file is a nonempty directory
   */
  private long deleteAndJournal(LockedInodePath inodePath, boolean recursive)
      throws InvalidPathException, FileDoesNotExistException, IOException,
      DirectoryNotEmptyException {
    Inode<?> inode = inodePath.getInode();
    long fileId = inode.getId();
    long opTimeMs = System.currentTimeMillis();
    deleteInternal(inodePath, recursive, false, opTimeMs);
    DeleteFileEntry deleteFile = DeleteFileEntry.newBuilder()
        .setId(fileId)
        .setRecursive(recursive)
        .setOpTimeMs(opTimeMs)
        .build();
    return appendJournalEntry(JournalEntry.newBuilder().setDeleteFile(deleteFile).build());
  }

  /**
   * @param entry the entry to use
   */
  private void deleteFromEntry(DeleteFileEntry entry) {
    Metrics.DELETE_PATHS_OPS.inc();
    // Delete should lock the parent to remove the child inode.
    try (LockedInodePath inodePath = mInodeTree
        .lockFullInodePath(entry.getId(), InodeTree.LockMode.WRITE_PARENT)) {
      deleteInternal(inodePath, entry.getRecursive(), true, entry.getOpTimeMs());
    } catch (Exception e) {
      throw new RuntimeException(e);
    }
  }

  /**
   * Convenience method for avoiding {@link DirectoryNotEmptyException} when calling
   * {@link #deleteInternal(LockedInodePath, boolean, boolean, long)}.
   *
   * @param inodePath the {@link LockedInodePath} to delete
   * @param replayed whether the operation is a result of replaying the journal
   * @param opTimeMs the time of the operation
   * @throws FileDoesNotExistException if a non-existent file is encountered
   * @throws InvalidPathException if the fileId is for the root directory
   * @throws IOException if an I/O error is encountered
   */
  private void deleteRecursiveInternal(LockedInodePath inodePath, boolean replayed, long opTimeMs)
      throws FileDoesNotExistException, IOException, InvalidPathException {
    try {
      deleteInternal(inodePath, true, replayed, opTimeMs);
    } catch (DirectoryNotEmptyException e) {
      throw new IllegalStateException(
          "deleteInternal should never throw DirectoryNotEmptyException when recursive is true", e);
    }
  }

  /**
   * Implements file deletion.
   *
   * @param inodePath the file {@link LockedInodePath}
   * @param recursive if the file id identifies a directory, this flag specifies whether the
   *        directory content should be deleted recursively
   * @param replayed whether the operation is a result of replaying the journal
   * @param opTimeMs the time of the operation
   * @throws FileDoesNotExistException if a non-existent file is encountered
   * @throws IOException if an I/O error is encountered
   * @throws InvalidPathException if the specified path is the root
   * @throws DirectoryNotEmptyException if recursive is false and the file is a nonempty directory
   */
  private void deleteInternal(LockedInodePath inodePath, boolean recursive, boolean replayed,
      long opTimeMs) throws FileDoesNotExistException, IOException, DirectoryNotEmptyException,
      InvalidPathException {
    // TODO(jiri): A crash after any UFS object is deleted and before the delete operation is
    // journaled will result in an inconsistency between Alluxio and UFS.
    if (!inodePath.fullPathExists()) {
      return;
    }
    Inode<?> inode = inodePath.getInode();
    if (inode == null) {
      return;
    }
    if (inode.isDirectory() && !recursive && ((InodeDirectory) inode).getNumberOfChildren() > 0) {
      // inode is nonempty, and we don't want to delete a nonempty directory unless recursive is
      // true
      throw new DirectoryNotEmptyException(ExceptionMessage.DELETE_NONEMPTY_DIRECTORY_NONRECURSIVE,
          inode.getName());
    }
    if (mInodeTree.isRootId(inode.getId())) {
      // The root cannot be deleted.
      throw new InvalidPathException(ExceptionMessage.DELETE_ROOT_DIRECTORY.getMessage());
    }

    List<Inode<?>> delInodes = new ArrayList<>();
    delInodes.add(inode);

    try (InodeLockList lockList = mInodeTree.lockDescendants(inodePath, InodeTree.LockMode.WRITE)) {
      delInodes.addAll(lockList.getInodes());

      TempInodePathForDescendant tempInodePath = new TempInodePathForDescendant(inodePath);
      // We go through each inode, removing it from its parent set and from mDelInodes. If it's a
      // file, we deal with the checkpoints and blocks as well.
      for (int i = delInodes.size() - 1; i >= 0; i--) {
        Inode<?> delInode = delInodes.get(i);
        // the path to delInode for getPath should already be locked.
        AlluxioURI alluxioUriToDel = mInodeTree.getPath(delInode);
        tempInodePath.setDescendant(delInode, alluxioUriToDel);

        // TODO(jiri): What should the Alluxio behavior be when a UFS delete operation fails?
        // Currently, it will result in an inconsistency between Alluxio and UFS.
        if (!replayed && delInode.isPersisted()) {
          try {
            // If this is a mount point, we have deleted all the children and can unmount it
            // TODO(calvin): Add tests (ALLUXIO-1831)
            if (mMountTable.isMountPoint(alluxioUriToDel)) {
              unmountInternal(alluxioUriToDel);
            } else {
              // Delete the file in the under file system.
              MountTable.Resolution resolution = mMountTable.resolve(alluxioUriToDel);
              String ufsUri = resolution.getUri().toString();
              UnderFileSystem ufs = resolution.getUfs();
              boolean failedToDelete = false;
              if (delInode.isFile()) {
                if (!ufs.deleteFile(ufsUri)) {
                  failedToDelete = ufs.isFile(ufsUri);
                  if (!failedToDelete) {
                    LOG.warn("The file to delete does not exist in ufs: {}", ufsUri);
                  }
                }
              } else {
                if (!ufs.deleteDirectory(ufsUri, DeleteOptions.defaults().setRecursive(true))) {
                  failedToDelete = ufs.isDirectory(ufsUri);
                  if (!failedToDelete) {
                    LOG.warn("The directory to delete does not exist in ufs: {}", ufsUri);
                  }
                }
              }
              if (failedToDelete) {
                LOG.error("Failed to delete {} from the under filesystem", ufsUri);
                throw new IOException(ExceptionMessage.DELETE_FAILED_UFS.getMessage(ufsUri));
              }
            }
          } catch (InvalidPathException e) {
            LOG.warn(e.getMessage());
          }
        }

        if (delInode.isFile()) {
          // Remove corresponding blocks from workers and delete metadata in master.
          mBlockMaster.removeBlocks(((InodeFile) delInode).getBlockIds(), true /* delete */);
        }

        mInodeTree.deleteInode(tempInodePath, opTimeMs);
      }
    }

    Metrics.PATHS_DELETED.inc(delInodes.size());
  }

  /**
   * Gets the {@link FileBlockInfo} for all blocks of a file. If path is a directory, an exception
   * is thrown.
   * <p>
   * This operation requires the client user to have {@link Mode.Bits#READ} permission on the
   * the path.
   *
   * @param path the path to get the info for
   * @return a list of {@link FileBlockInfo} for all the blocks of the given path
   * @throws FileDoesNotExistException if the file does not exist or path is a directory
   * @throws InvalidPathException if the path of the given file is invalid
   * @throws AccessControlException if permission checking fails
   */
  public List<FileBlockInfo> getFileBlockInfoList(AlluxioURI path)
      throws FileDoesNotExistException, InvalidPathException, AccessControlException {
    Metrics.GET_FILE_BLOCK_INFO_OPS.inc();
    try (LockedInodePath inodePath = mInodeTree.lockFullInodePath(path, InodeTree.LockMode.READ)) {
      mPermissionChecker.checkPermission(Mode.Bits.READ, inodePath);
      List<FileBlockInfo> ret = getFileBlockInfoListInternal(inodePath);
      Metrics.FILE_BLOCK_INFOS_GOT.inc();
      return ret;
    }
  }

  /**
   * @param inodePath the {@link LockedInodePath} to get the info for
   * @return a list of {@link FileBlockInfo} for all the blocks of the given inode
   * @throws InvalidPathException if the path of the given file is invalid
   */
  private List<FileBlockInfo> getFileBlockInfoListInternal(LockedInodePath inodePath)
    throws InvalidPathException, FileDoesNotExistException {
    InodeFile file = inodePath.getInodeFile();
    List<BlockInfo> blockInfoList = mBlockMaster.getBlockInfoList(file.getBlockIds());

    List<FileBlockInfo> ret = new ArrayList<>();
    for (BlockInfo blockInfo : blockInfoList) {
      ret.add(generateFileBlockInfo(inodePath, blockInfo));
    }
    return ret;
  }

  /**
   * Generates a {@link FileBlockInfo} object from internal metadata. This adds file information to
   * the block, such as the file offset, and additional UFS locations for the block.
   *
   * @param inodePath the file the block is a part of
   * @param blockInfo the {@link BlockInfo} to generate the {@link FileBlockInfo} from
   * @return a new {@link FileBlockInfo} for the block
   * @throws InvalidPathException if the mount table is not able to resolve the file
   */
  private FileBlockInfo generateFileBlockInfo(LockedInodePath inodePath, BlockInfo blockInfo)
      throws InvalidPathException, FileDoesNotExistException {
    InodeFile file = inodePath.getInodeFile();
    FileBlockInfo fileBlockInfo = new FileBlockInfo();
    fileBlockInfo.setBlockInfo(blockInfo);
    fileBlockInfo.setUfsLocations(new ArrayList<String>());

    // The sequence number part of the block id is the block index.
    long offset = file.getBlockSizeBytes() * BlockId.getSequenceNumber(blockInfo.getBlockId());
    fileBlockInfo.setOffset(offset);

    if (fileBlockInfo.getBlockInfo().getLocations().isEmpty() && file.isPersisted()) {
      // No alluxio locations, but there is a checkpoint in the under storage system. Add the
      // locations from the under storage system.
      MountTable.Resolution resolution = mMountTable.resolve(inodePath.getUri());
      String ufsUri = resolution.getUri().toString();
      UnderFileSystem ufs = resolution.getUfs();
      List<String> locs;
      try {
        locs = ufs.getFileLocations(ufsUri,
            FileLocationOptions.defaults().setOffset(fileBlockInfo.getOffset()));
      } catch (IOException e) {
        return fileBlockInfo;
      }
      if (locs != null) {
        for (String loc : locs) {
          fileBlockInfo.getUfsLocations().add(loc);
        }
      }
    }
    return fileBlockInfo;
  }

  /**
   * Returns whether the inodeFile is fully in memory or not. The file is fully in memory only if
   * all the blocks of the file are in memory, in other words, the in memory percentage is 100.
   *
   * @return true if the file is fully in memory, false otherwise
   */
  private boolean isFullyInMemory(InodeFile inode) {
    return getInMemoryPercentage(inode) == 100;
  }

  /**
   * @return absolute paths of all in memory files
   */
  public List<AlluxioURI> getInMemoryFiles() {
    List<AlluxioURI> files = new ArrayList<>();
    Inode root = mInodeTree.getRoot();
    // Root has no parent, lock directly.
    root.lockRead();
    try {
      getInMemoryFilesInternal(mInodeTree.getRoot(), new AlluxioURI(AlluxioURI.SEPARATOR), files);
    } finally {
      root.unlockRead();
    }
    return files;
  }

  /**
   * Adds in memory files to the array list passed in. This method assumes the inode passed in is
   * already read locked.
   *
   * @param inode the root of the subtree to search
   * @param uri the uri of the parent of the inode
   * @param files the list to accumulate the results in
   */
  private void getInMemoryFilesInternal(Inode<?> inode, AlluxioURI uri, List<AlluxioURI> files) {
    AlluxioURI newUri = uri.join(inode.getName());
    if (inode.isFile()) {
      if (isFullyInMemory((InodeFile) inode)) {
        files.add(newUri);
      }
    } else {
      // This inode is a directory.
      Set<Inode<?>> children = ((InodeDirectory) inode).getChildren();
      for (Inode<?> child : children) {
        try {
          child.lockReadAndCheckParent(inode);
        } catch (InvalidPathException e) {
          // Inode is no longer part of this directory.
          continue;
        }
        try {
          getInMemoryFilesInternal(child, newUri, files);
        } finally {
          child.unlockRead();
        }
      }
    }
  }

  /**
   * Gets the in-memory percentage of an Inode. For a file that has all blocks in memory, it returns
   * 100; for a file that has no block in memory, it returns 0. Returns 0 for a directory.
   *
   * @param inode the inode
   * @return the in memory percentage
   */
  private int getInMemoryPercentage(Inode<?> inode) {
    if (!inode.isFile()) {
      return 0;
    }
    InodeFile inodeFile = (InodeFile) inode;

    long length = inodeFile.getLength();
    if (length == 0) {
      return 100;
    }

    long inMemoryLength = 0;
    for (BlockInfo info : mBlockMaster.getBlockInfoList(inodeFile.getBlockIds())) {
      if (isInTopStorageTier(info)) {
        inMemoryLength += info.getLength();
      }
    }
    return (int) (inMemoryLength * 100 / length);
  }

  /**
   * @return true if the given block is in the top storage level in some worker, false otherwise
   */
  private boolean isInTopStorageTier(BlockInfo blockInfo) {
    for (BlockLocation location : blockInfo.getLocations()) {
      if (mBlockMaster.getGlobalStorageTierAssoc().getOrdinal(location.getTierAlias()) == 0) {
        return true;
      }
    }
    return false;
  }

  /**
   * Creates a directory for a given path.
   * <p>
   * This operation requires the client user to have
   * {@link Mode.Bits#WRITE} permission on the parent of the path.
   *
   * @param path the path of the directory
   * @param options method options
   * @throws InvalidPathException when the path is invalid, please see documentation on
   *         {@link InodeTree#createPath(LockedInodePath, CreatePathOptions)} for more details
   * @throws FileAlreadyExistsException when there is already a file at path
   * @throws IOException if a non-Alluxio related exception occurs
   * @throws AccessControlException if permission checking fails
   * @throws FileDoesNotExistException if the parent of the path does not exist and the recursive
   *         option is false
   */
  public void createDirectory(AlluxioURI path, CreateDirectoryOptions options)
      throws InvalidPathException, FileAlreadyExistsException, IOException, AccessControlException,
      FileDoesNotExistException {
    LOG.debug("createDirectory {} ", path);
    Metrics.CREATE_DIRECTORIES_OPS.inc();
    long flushCounter = AsyncJournalWriter.INVALID_FLUSH_COUNTER;
    try (LockedInodePath inodePath = mInodeTree.lockInodePath(path, InodeTree.LockMode.WRITE)) {
      mPermissionChecker.checkParentPermission(Mode.Bits.WRITE, inodePath);
      mMountTable.checkUnderWritableMountPoint(path);
      flushCounter = createDirectoryAndJournal(inodePath, options);
    } finally {
      // finally runs after resources are closed (unlocked).
      waitForJournalFlush(flushCounter);
    }
  }

  /**
   * Creates a directory for a given path.
   * <p>
   * Writes to the journal.
   *
   * @param inodePath the {@link LockedInodePath} of the directory
   * @param options method options
   * @return the flush counter for journaling
   * @throws FileAlreadyExistsException when there is already a file at path
   * @throws FileDoesNotExistException if the parent of the path does not exist and the recursive
   *         option is false
   * @throws InvalidPathException when the path is invalid, please see documentation on
   *         {@link InodeTree#createPath(LockedInodePath, CreatePathOptions)} for more details
   * @throws AccessControlException if permission checking fails
   * @throws IOException if a non-Alluxio related exception occurs
   */
  private long createDirectoryAndJournal(LockedInodePath inodePath, CreateDirectoryOptions options)
      throws FileAlreadyExistsException, FileDoesNotExistException, InvalidPathException,
      AccessControlException, IOException {
    InodeTree.CreatePathResult createResult = createDirectoryInternal(inodePath, options);
    long counter = journalCreatePathResult(createResult);
    Metrics.DIRECTORIES_CREATED.inc();
    return counter;
  }

  /**
   * Implementation of directory creation for a given path.
   *
   * @param inodePath the path of the directory
   * @param options method options
   * @return an {@link alluxio.master.file.meta.InodeTree.CreatePathResult} representing the
   *         modified inodes and created inodes during path creation
   * @throws InvalidPathException when the path is invalid, please see documentation on
   *         {@link InodeTree#createPath(LockedInodePath, CreatePathOptions)} for more details
   * @throws FileAlreadyExistsException when there is already a file at path
   * @throws IOException if a non-Alluxio related exception occurs
   * @throws AccessControlException if permission checking fails
   */
  private InodeTree.CreatePathResult createDirectoryInternal(LockedInodePath inodePath,
      CreateDirectoryOptions options) throws InvalidPathException, FileAlreadyExistsException,
      IOException, AccessControlException, FileDoesNotExistException {
    try {
      InodeTree.CreatePathResult createResult = mInodeTree.createPath(inodePath, options);
      InodeDirectory inodeDirectory = (InodeDirectory) inodePath.getInode();
      // If inodeDirectory's ttl not equals Constants.NO_TTL, it should insert into mTtlBuckets
      if (createResult.getCreated().size() > 0) {
        mTtlBuckets.insert(inodeDirectory);
      }

      return createResult;
    } catch (BlockInfoException e) {
      // Since we are creating a directory, the block size is ignored, no such exception should
      // happen.
      Throwables.propagate(e);
    }
    return null;
  }

  /**
   * Journals the {@link InodeTree.CreatePathResult}. This does not flush the journal.
   * Synchronization is required outside of this method.
   *
   * @param createResult the {@link InodeTree.CreatePathResult} to journal
   * @return the flush counter for journaling
   */
  private long journalCreatePathResult(InodeTree.CreatePathResult createResult) {
    long counter = AsyncJournalWriter.INVALID_FLUSH_COUNTER;
    for (Inode<?> inode : createResult.getModified()) {
      InodeLastModificationTimeEntry inodeLastModificationTime =
          InodeLastModificationTimeEntry.newBuilder()
          .setId(inode.getId())
          .setLastModificationTimeMs(inode.getLastModificationTimeMs())
          .build();
      counter = appendJournalEntry(JournalEntry.newBuilder()
          .setInodeLastModificationTime(inodeLastModificationTime).build());
    }
    boolean createdDir = false;
    for (Inode<?> inode : createResult.getCreated()) {
      counter = appendJournalEntry(inode.toJournalEntry());
      if (inode.isDirectory()) {
        createdDir = true;
      }
    }
    if (createdDir) {
      // At least one directory was created, so journal the state of the directory id generator.
      counter = appendJournalEntry(mDirectoryIdGenerator.toJournalEntry());
    }
    for (Inode<?> inode : createResult.getPersisted()) {
      PersistDirectoryEntry persistDirectory = PersistDirectoryEntry.newBuilder()
          .setId(inode.getId())
          .build();
      counter = appendJournalEntry(
          JournalEntry.newBuilder().setPersistDirectory(persistDirectory).build());
    }
    return counter;
  }

  /**
   * Renames a file to a destination.
   * <p>
   * This operation requires users to have
   * {@link Mode.Bits#WRITE} permission on the parent of the src path, and
   * {@link Mode.Bits#WRITE} permission on the parent of the dst path.
   *
   * @param srcPath the source path to rename
   * @param dstPath the destination path to rename the file to
   * @throws FileDoesNotExistException if a non-existent file is encountered
   * @throws InvalidPathException if an invalid path is encountered
   * @throws IOException if an I/O error occurs
   * @throws AccessControlException if permission checking fails
   * @throws FileAlreadyExistsException if the file already exists
   */
  public void rename(AlluxioURI srcPath, AlluxioURI dstPath) throws FileAlreadyExistsException,
      FileDoesNotExistException, InvalidPathException, IOException, AccessControlException {
    Metrics.RENAME_PATH_OPS.inc();
    long flushCounter = AsyncJournalWriter.INVALID_FLUSH_COUNTER;
    // Require a WRITE lock on the source but only a READ lock on the destination. Since the
    // destination should not exist, we will only obtain a READ lock on the destination parent. The
    // modify operations on the parent inodes are thread safe so WRITE locks are not required.
    try (InodePathPair inodePathPair =
        mInodeTree.lockInodePathPair(srcPath, InodeTree.LockMode.WRITE, dstPath,
            InodeTree.LockMode.READ)) {
      LockedInodePath srcInodePath = inodePathPair.getFirst();
      LockedInodePath dstInodePath = inodePathPair.getSecond();
      mPermissionChecker.checkParentPermission(Mode.Bits.WRITE, srcInodePath);
      mPermissionChecker.checkParentPermission(Mode.Bits.WRITE, dstInodePath);
      mMountTable.checkUnderWritableMountPoint(srcPath);
      mMountTable.checkUnderWritableMountPoint(dstPath);
      flushCounter = renameAndJournal(srcInodePath, dstInodePath);
      LOG.debug("Renamed {} to {}", srcPath, dstPath);
    } finally {
      // finally runs after resources are closed (unlocked).
      waitForJournalFlush(flushCounter);
    }
  }

  /**
   * Renames a file to a destination.
   * <p>
   * Writes to the journal.
   *
   * @param srcInodePath the source path to rename
   * @param dstInodePath the destination path to rename the file to
   * @return the flush counter for journaling
   * @throws InvalidPathException if an invalid path is encountered
   * @throws FileDoesNotExistException if a non-existent file is encountered
   * @throws FileAlreadyExistsException if the file already exists
   * @throws IOException if an I/O error occurs
   */
  private long renameAndJournal(LockedInodePath srcInodePath, LockedInodePath dstInodePath)
      throws InvalidPathException, FileDoesNotExistException, FileAlreadyExistsException,
      IOException {
    if (!srcInodePath.fullPathExists()) {
      throw new FileDoesNotExistException(
          ExceptionMessage.PATH_DOES_NOT_EXIST.getMessage(srcInodePath.getUri()));
    }

    Inode<?> srcInode = srcInodePath.getInode();
    // Renaming path to itself is a no-op.
    if (srcInodePath.getUri().equals(dstInodePath.getUri())) {
      return AsyncJournalWriter.INVALID_FLUSH_COUNTER;
    }
    // Renaming the root is not allowed.
    if (srcInodePath.getUri().isRoot()) {
      throw new InvalidPathException(ExceptionMessage.ROOT_CANNOT_BE_RENAMED.getMessage());
    }
    if (dstInodePath.getUri().isRoot()) {
      throw new InvalidPathException(ExceptionMessage.RENAME_CANNOT_BE_TO_ROOT.getMessage());
    }
    // Renaming across mount points is not allowed.
    String srcMount = mMountTable.getMountPoint(srcInodePath.getUri());
    String dstMount = mMountTable.getMountPoint(dstInodePath.getUri());
    if ((srcMount == null && dstMount != null) || (srcMount != null && dstMount == null)
        || (srcMount != null && dstMount != null && !srcMount.equals(dstMount))) {
      throw new InvalidPathException(ExceptionMessage.RENAME_CANNOT_BE_ACROSS_MOUNTS.getMessage(
          srcInodePath.getUri(), dstInodePath.getUri()));
    }
    // Renaming onto a mount point is not allowed.
    if (mMountTable.isMountPoint(dstInodePath.getUri())) {
      throw new InvalidPathException(
          ExceptionMessage.RENAME_CANNOT_BE_ONTO_MOUNT_POINT.getMessage(dstInodePath.getUri()));
    }
    // Renaming a path to one of its subpaths is not allowed. Check for that, by making sure
    // srcComponents isn't a prefix of dstComponents.
    if (PathUtils.hasPrefix(dstInodePath.getUri().getPath(), srcInodePath.getUri().getPath())) {
      throw new InvalidPathException(ExceptionMessage.RENAME_CANNOT_BE_TO_SUBDIRECTORY.getMessage(
          srcInodePath.getUri(), dstInodePath.getUri()));
    }

    // Get the inodes of the src and dst parents.
    Inode<?> srcParentInode = srcInodePath.getParentInodeDirectory();
    if (!srcParentInode.isDirectory()) {
      throw new InvalidPathException(
          ExceptionMessage.PATH_MUST_HAVE_VALID_PARENT.getMessage(srcInodePath.getUri()));
    }
    Inode<?> dstParentInode = dstInodePath.getParentInodeDirectory();
    if (!dstParentInode.isDirectory()) {
      throw new InvalidPathException(
          ExceptionMessage.PATH_MUST_HAVE_VALID_PARENT.getMessage(dstInodePath.getUri()));
    }

    // Make sure destination path does not exist
    if (dstInodePath.fullPathExists()) {
      throw new FileAlreadyExistsException(
          ExceptionMessage.FILE_ALREADY_EXISTS.getMessage(dstInodePath.getUri()));
    }

    // Now we remove srcInode from its parent and insert it into dstPath's parent
    long opTimeMs = System.currentTimeMillis();
    renameInternal(srcInodePath, dstInodePath, false, opTimeMs);
    List<Inode<?>> persistedInodes = propagatePersistedInternal(srcInodePath, false);
    journalPersistedInodes(persistedInodes);

    RenameEntry rename = RenameEntry.newBuilder()
        .setId(srcInode.getId())
        .setDstPath(dstInodePath.getUri().getPath())
        .setOpTimeMs(opTimeMs)
        .build();
    return appendJournalEntry(JournalEntry.newBuilder().setRename(rename).build());
  }

  /**
   * Implements renaming.
   *
   * @param srcInodePath the path of the rename source
   * @param dstInodePath the path to the rename destination
   * @param replayed whether the operation is a result of replaying the journal
   * @param opTimeMs the time of the operation
   * @throws FileDoesNotExistException if a non-existent file is encountered
   * @throws InvalidPathException if an invalid path is encountered
   * @throws IOException if an I/O error is encountered
   */
  void renameInternal(LockedInodePath srcInodePath, LockedInodePath dstInodePath, boolean replayed,
      long opTimeMs) throws FileDoesNotExistException, InvalidPathException, IOException {

    // Rename logic:
    // 1. Change the source inode name to the destination name.
    // 2. Insert the source inode into the destination parent.
    // 3. Do UFS operations if necessary.
    // 4. Remove the source inode (reverting the name) from the source parent.
    // 5. Set the last modification times for both source and destination parent inodes.

    Inode<?> srcInode = srcInodePath.getInode();
    AlluxioURI srcPath = srcInodePath.getUri();
    AlluxioURI dstPath = dstInodePath.getUri();
    InodeDirectory srcParentInode = srcInodePath.getParentInodeDirectory();
    InodeDirectory dstParentInode = dstInodePath.getParentInodeDirectory();
    String srcName = srcPath.getName();
    String dstName = dstPath.getName();

    LOG.debug("Renaming {} to {}", srcPath, dstPath);

    // 1. Change the source inode name to the destination name.
    srcInode.setName(dstName);
    srcInode.setParentId(dstParentInode.getId());

    // 2. Insert the source inode into the destination parent.
    if (!dstParentInode.addChild(srcInode)) {
      // On failure, revert changes and throw exception.
      srcInode.setName(srcName);
      srcInode.setParentId(srcParentInode.getId());
      throw new InvalidPathException("Destination path: " + dstPath + " already exists.");
    }

    // 3. Do UFS operations if necessary.
    // If the source file is persisted, rename it in the UFS.
    try {
      if (!replayed && srcInode.isPersisted()) {
        MountTable.Resolution resolution = mMountTable.resolve(srcPath);

        String ufsSrcPath = resolution.getUri().toString();
        UnderFileSystem ufs = resolution.getUfs();
        String ufsDstUri = mMountTable.resolve(dstPath).getUri().toString();
        // Create ancestor directories from top to the bottom. We cannot use recursive create
        // parents here because the permission for the ancestors can be different.
        List<Inode<?>> dstInodeList = dstInodePath.getInodeList();
        Stack<Pair<String, MkdirsOptions>> ufsDirsToMakeWithOptions = new Stack<>();
        AlluxioURI curUfsDirPath = new AlluxioURI(ufsDstUri).getParent();
        // The dst inode does not exist yet, so the last inode in the list is the existing parent.
        for (int i = dstInodeList.size() - 1; i >= 0; i--) {
          if (ufs.isDirectory(curUfsDirPath.toString())) {
            break;
          }
          Inode<?> curInode = dstInodeList.get(i);
          Permission perm = new Permission(curInode.getOwner(), curInode.getGroup(),
              curInode.getMode());
          MkdirsOptions mkdirsOptions = MkdirsOptions.defaults().setCreateParent(false)
              .setPermission(perm);
          ufsDirsToMakeWithOptions.push(new Pair<>(curUfsDirPath.toString(), mkdirsOptions));
          curUfsDirPath = curUfsDirPath.getParent();
        }
        while (!ufsDirsToMakeWithOptions.empty()) {
          Pair<String, MkdirsOptions> ufsDirAndPerm = ufsDirsToMakeWithOptions.pop();
          if (!ufs.mkdirs(ufsDirAndPerm.getFirst(), ufsDirAndPerm.getSecond())) {
            throw new IOException(
                ExceptionMessage.FAILED_UFS_CREATE.getMessage(ufsDirAndPerm.getFirst()));
          }
        }
        boolean success;
        if (srcInode.isFile()) {
          success = ufs.renameFile(ufsSrcPath, ufsDstUri);
        } else {
          success = ufs.renameDirectory(ufsSrcPath, ufsDstUri);
        }
        if (!success) {
          throw new IOException(
              ExceptionMessage.FAILED_UFS_RENAME.getMessage(ufsSrcPath, ufsDstUri));
        }
      }
    } catch (Exception e) {
      // On failure, revert changes and throw exception.
      if (!dstParentInode.removeChild(dstName)) {
        LOG.error("Failed to revert rename changes. Alluxio metadata may be inconsistent.");
      }
      srcInode.setName(srcName);
      srcInode.setParentId(srcParentInode.getId());
      throw e;
    }

    // TODO(jiri): A crash between now and the time the rename operation is journaled will result in
    // an inconsistency between Alluxio and UFS.

    // 4. Remove the source inode (reverting the name) from the source parent. The name must be
    // reverted or removeChild will not be able to find the appropriate child entry since it is
    // keyed on the original name.
    srcInode.setName(srcName);
    if (!srcParentInode.removeChild(srcInode)) {
      // This should never happen.
      LOG.error("Failed to rename {} to {} in Alluxio. Alluxio and under storage may be "
          + "inconsistent.", srcPath, dstPath);
      srcInode.setName(dstName);
      if (!dstParentInode.removeChild(dstName)) {
        LOG.error("Failed to revert changes when renaming {} to {}. Alluxio metadata may be "
            + "inconsistent.", srcPath, dstPath);
      }
      srcInode.setName(srcName);
      srcInode.setParentId(srcParentInode.getId());
      throw new IOException("Failed to remove source path " + srcPath + " from parent");
    }
    srcInode.setName(dstName);

    // 5. Set the last modification times for both source and destination parent inodes.
    // Note this step relies on setLastModificationTimeMs being thread safe to guarantee the
    // correct behavior when multiple files are being renamed within a directory.
    dstParentInode.setLastModificationTimeMs(opTimeMs);
    srcParentInode.setLastModificationTimeMs(opTimeMs);
    Metrics.PATHS_RENAMED.inc();
  }

  /**
   * @param entry the entry to use
   */
  private void renameFromEntry(RenameEntry entry) {
    Metrics.RENAME_PATH_OPS.inc();
    // Determine the srcPath and dstPath
    AlluxioURI srcPath;
    try (LockedInodePath inodePath = mInodeTree
        .lockFullInodePath(entry.getId(), InodeTree.LockMode.READ)) {
      srcPath = inodePath.getUri();
    } catch (Exception e) {
      throw new RuntimeException(e);
    }
    AlluxioURI dstPath = new AlluxioURI(entry.getDstPath());

    // Both src and dst paths should lock WRITE_PARENT, to modify the parent inodes for both paths.
    try (InodePathPair inodePathPair = mInodeTree
        .lockInodePathPair(srcPath, InodeTree.LockMode.WRITE_PARENT, dstPath,
            InodeTree.LockMode.WRITE_PARENT)) {
      LockedInodePath srcInodePath = inodePathPair.getFirst();
      LockedInodePath dstInodePath = inodePathPair.getSecond();
      renameInternal(srcInodePath, dstInodePath, true, entry.getOpTimeMs());
    } catch (Exception e) {
      throw new RuntimeException(e);
    }
  }

  /**
   * Propagates the persisted status to all parents of the given inode in the same mount partition.
   *
   * @param inodePath the inode to start the propagation at
   * @param replayed whether the invocation is a result of replaying the journal
   * @return list of inodes which were marked as persisted
   * @throws FileDoesNotExistException if a non-existent file is encountered
   */
  private List<Inode<?>> propagatePersistedInternal(LockedInodePath inodePath, boolean replayed)
      throws FileDoesNotExistException {
    Inode<?> inode = inodePath.getInode();
    if (!inode.isPersisted()) {
      return Collections.emptyList();
    }

    List<Inode<?>> inodes = inodePath.getInodeList();
    // Traverse the inodes from target inode to the root.
    Collections.reverse(inodes);
    // Skip the first, to not examine the target inode itself.
    inodes = inodes.subList(1, inodes.size());

    List<Inode<?>> persistedInodes = new ArrayList<>();
    for (Inode<?> handle : inodes) {
      // the path is already locked.
      AlluxioURI path = mInodeTree.getPath(handle);
      if (mMountTable.isMountPoint(path)) {
        // Stop propagating the persisted status at mount points.
        break;
      }
      if (handle.isPersisted()) {
        // Stop if a persisted directory is encountered.
        break;
      }
      handle.setPersistenceState(PersistenceState.PERSISTED);
      if (!replayed) {
        persistedInodes.add(inode);
      }
    }
    return persistedInodes;
  }

  /**
   * Journals the list of persisted inodes returned from
   * {@link #propagatePersistedInternal(LockedInodePath, boolean)}. This does not flush the journal.
   *
   * @param persistedInodes the list of persisted inodes to journal
   * @return the flush counter for journaling
   */
  private long journalPersistedInodes(List<Inode<?>> persistedInodes) {
    long counter = AsyncJournalWriter.INVALID_FLUSH_COUNTER;
    for (Inode<?> inode : persistedInodes) {
      PersistDirectoryEntry persistDirectory =
          PersistDirectoryEntry.newBuilder().setId(inode.getId()).build();
      counter = appendJournalEntry(
          JournalEntry.newBuilder().setPersistDirectory(persistDirectory).build());
    }
    return counter;
  }

  /**
   * Frees or evicts all of the blocks of the file from alluxio storage. If the given file is a
   * directory, and the 'recursive' flag is enabled, all descendant files will also be freed.
   * <p>
   * This operation requires users to have {@link Mode.Bits#READ} permission on the path.
   *
   * @param path the path to free
   * @param recursive if true, and the file is a directory, all descendants will be freed
   * @return true if the file was freed
   * @throws FileDoesNotExistException if the file does not exist
   * @throws AccessControlException if permission checking fails
   * @throws InvalidPathException if the given path is invalid
   */
  public boolean free(AlluxioURI path, boolean recursive)
      throws FileDoesNotExistException, InvalidPathException, AccessControlException {
    Metrics.FREE_FILE_OPS.inc();
    try (LockedInodePath inodePath = mInodeTree.lockFullInodePath(path, InodeTree.LockMode.READ)) {
      mPermissionChecker.checkPermission(Mode.Bits.READ, inodePath);
      return freeInternal(inodePath, recursive);
    }
  }

  /**
   * Implements free operation.
   *
   * @param inodePath inode of the path to free
   * @param recursive if true, and the file is a directory, all descendants will be freed
   * @return true if the file was freed
   */
  private boolean freeInternal(LockedInodePath inodePath, boolean recursive)
      throws FileDoesNotExistException {
    Inode<?> inode = inodePath.getInode();
    if (inode.isDirectory() && !recursive && ((InodeDirectory) inode).getNumberOfChildren() > 0) {
      // inode is nonempty, and we don't want to free a nonempty directory unless recursive is
      // true
      return false;
    }

    List<Inode<?>> freeInodes = new ArrayList<>();
    freeInodes.add(inode);

    try (InodeLockList lockList = mInodeTree.lockDescendants(inodePath, InodeTree.LockMode.READ)) {
      freeInodes.addAll(lockList.getInodes());

      // We go through each inode.
      for (int i = freeInodes.size() - 1; i >= 0; i--) {
        Inode<?> freeInode = freeInodes.get(i);

        if (freeInode.isFile()) {
          // Remove corresponding blocks from workers.
          mBlockMaster.removeBlocks(((InodeFile) freeInode).getBlockIds(), false /* delete */);
        }
      }
    }

    Metrics.FILES_FREED.inc(freeInodes.size());
    return true;
  }

  /**
   * Gets the path of a file with the given id.
   *
   * @param fileId the id of the file to look up
   * @return the path of the file
   * @throws FileDoesNotExistException raise if the file does not exist
   */
  // Currently used by Lineage Master
  // TODO(binfan): Add permission checking for internal APIs
  public AlluxioURI getPath(long fileId) throws FileDoesNotExistException {
    try (
        LockedInodePath inodePath = mInodeTree.lockFullInodePath(fileId, InodeTree.LockMode.READ)) {
      // the path is already locked.
      return mInodeTree.getPath(inodePath.getInode());
    }
  }

  /**
   * @return the set of inode ids which are pinned
   */
  public Set<Long> getPinIdList() {
    return mInodeTree.getPinIdSet();
  }

  /**
   * @return the ufs address for this master
   */
  public String getUfsAddress() {
    return Configuration.get(PropertyKey.UNDERFS_ADDRESS);
  }

  /**
   * @return the white list
   */
  public List<String> getWhiteList() {
    return mWhitelist.getList();
  }

  /**
   * @return all the files lost on the workers
   */
  public List<Long> getLostFiles() {
    Set<Long> lostFiles = new HashSet<>();
    for (long blockId : mBlockMaster.getLostBlocks()) {
      // the file id is the container id of the block id
      long containerId = BlockId.getContainerId(blockId);
      long fileId = IdUtils.createFileId(containerId);
      lostFiles.add(fileId);
    }
    return new ArrayList<>(lostFiles);
  }

  /**
   * Reports a file as lost.
   *
   * @param fileId the id of the file
   * @throws FileDoesNotExistException if the file does not exist
   */
  // Currently used by Lineage Master
  // TODO(binfan): Add permission checking for internal APIs
  public void reportLostFile(long fileId) throws FileDoesNotExistException {
    try (
        LockedInodePath inodePath = mInodeTree.lockFullInodePath(fileId, InodeTree.LockMode.READ)) {
      Inode<?> inode = inodePath.getInode();
      if (inode.isDirectory()) {
        LOG.warn("Reported file is a directory {}", inode);
        return;
      }

      List<Long> blockIds = new ArrayList<>();
      try {
        for (FileBlockInfo fileBlockInfo : getFileBlockInfoListInternal(inodePath)) {
          blockIds.add(fileBlockInfo.getBlockInfo().getBlockId());
        }
      } catch (InvalidPathException e) {
        LOG.info("Failed to get file info {}", fileId, e);
      }
      mBlockMaster.reportLostBlocks(blockIds);
      LOG.info("Reported file loss of blocks {}. Alluxio will recompute it: {}", blockIds, fileId);
    }
  }

  /**
   * Loads metadata for the object identified by the given path from UFS into Alluxio.
   * <p>
   * This operation requires users to have {@link Mode.Bits#WRITE} permission on the path
   * and its parent path if path is a file, or {@link Mode.Bits#WRITE} permission on the
   * parent path if path is a directory.
   *
   * @param path the path for which metadata should be loaded
   * @param options the load metadata options
   * @return the file id of the loaded path
   * @throws BlockInfoException if an invalid block size is encountered
   * @throws FileDoesNotExistException if there is no UFS path
   * @throws InvalidPathException if invalid path is encountered
   * @throws InvalidFileSizeException if invalid file size is encountered
   * @throws FileAlreadyCompletedException if the file is already completed
   * @throws IOException if an I/O error occurs
   * @throws AccessControlException if permission checking fails
   */
  public long loadMetadata(AlluxioURI path, LoadMetadataOptions options)
      throws BlockInfoException, FileDoesNotExistException, InvalidPathException,
      InvalidFileSizeException, FileAlreadyCompletedException, IOException, AccessControlException {
    long flushCounter = AsyncJournalWriter.INVALID_FLUSH_COUNTER;
    try (LockedInodePath inodePath = mInodeTree.lockInodePath(path, InodeTree.LockMode.WRITE)) {
      mPermissionChecker.checkParentPermission(Mode.Bits.WRITE, inodePath);
      flushCounter = loadMetadataAndJournal(inodePath, options);
      return inodePath.getInode().getId();
    } finally {
      // finally runs after resources are closed (unlocked).
      waitForJournalFlush(flushCounter);
    }
  }

  /**
   * Loads metadata for the object identified by the given path from UFS into Alluxio.
   * <p>
   * Writes to the journal.
   *
   * @param inodePath the path for which metadata should be loaded
   * @param options the load metadata options
   * @return the flush counter for journaling
   * @throws InvalidPathException if invalid path is encountered
   * @throws FileDoesNotExistException if there is no UFS path
   * @throws BlockInfoException if an invalid block size is encountered
   * @throws FileAlreadyCompletedException if the file is already completed
   * @throws InvalidFileSizeException if invalid file size is encountered
   * @throws AccessControlException if permission checking fails
   * @throws IOException if an I/O error occurs
   */
  private long loadMetadataAndJournal(LockedInodePath inodePath, LoadMetadataOptions options)
      throws InvalidPathException, FileDoesNotExistException, BlockInfoException,
      FileAlreadyCompletedException, InvalidFileSizeException,
      AccessControlException, IOException {
    AlluxioURI path = inodePath.getUri();
    MountTable.Resolution resolution = mMountTable.resolve(path);
    AlluxioURI ufsUri = resolution.getUri();
    UnderFileSystem ufs = resolution.getUfs();
    try {
      if (!ufs.exists(ufsUri.toString())) {
        // uri does not exist in ufs
        InodeDirectory inode = (InodeDirectory) inodePath.getInode();
        inode.setDirectChildrenLoaded(true);
        return AsyncJournalWriter.INVALID_FLUSH_COUNTER;
      }
      if (ufs.isFile(ufsUri.toString())) {
        return loadFileMetadataAndJournal(inodePath, resolution, options);
      } else {
        long counter = loadDirectoryMetadataAndJournal(inodePath, options);
        InodeDirectory inode = (InodeDirectory) inodePath.getInode();

        if (options.isLoadDirectChildren()) {
          UnderFileStatus[] files = ufs.listStatus(ufsUri.toString());
          LoadMetadataOptions loadMetadataOptions = LoadMetadataOptions.defaults();
          loadMetadataOptions.setLoadDirectChildren(false).setCreateAncestors(false);

          for (UnderFileStatus file : files) {
            if (PathUtils.isTemporaryFileName(file.getName())
                || inode.getChild(file.getName()) != null) {
              continue;
            }
            TempInodePathForChild tempInodePath =
                new TempInodePathForChild(inodePath, file.getName());
            counter = loadMetadataAndJournal(tempInodePath, loadMetadataOptions);
          }
          inode.setDirectChildrenLoaded(true);
        }
        return counter;
      }
    } catch (IOException e) {
      LOG.error(ExceptionUtils.getStackTrace(e));
      throw e;
    }
  }

  /**
   * Loads metadata for the file identified by the given path from UFS into Alluxio.
   *
   * @param inodePath the path for which metadata should be loaded
   * @param resolution the UFS resolution of path
   * @param options the load metadata options
   * @return the file id of the loaded file
   * @throws BlockInfoException if an invalid block size is encountered
   * @throws FileDoesNotExistException if there is no UFS path
   * @throws InvalidPathException if invalid path is encountered
   * @throws AccessControlException if permission checking fails or permission setting fails
   * @throws FileAlreadyCompletedException if the file is already completed
   * @throws InvalidFileSizeException if invalid file size is encountered
   * @throws IOException if an I/O error occurs
   */
  private long loadFileMetadataAndJournal(LockedInodePath inodePath,
      MountTable.Resolution resolution, LoadMetadataOptions options)
      throws IOException, BlockInfoException, FileDoesNotExistException, InvalidPathException,
      AccessControlException, FileAlreadyCompletedException, InvalidFileSizeException, IOException {
    if (inodePath.fullPathExists()) {
      return AsyncJournalWriter.INVALID_FLUSH_COUNTER;
    }
    AlluxioURI ufsUri = resolution.getUri();
    UnderFileSystem ufs = resolution.getUfs();

    long ufsBlockSizeByte = ufs.getBlockSizeByte(ufsUri.toString());
    long ufsLength = ufs.getFileSize(ufsUri.toString());
    // Metadata loaded from UFS has no TTL set.
    CreateFileOptions createFileOptions =
        CreateFileOptions.defaults().setBlockSizeBytes(ufsBlockSizeByte)
            .setRecursive(options.isCreateAncestors()).setMetadataLoad(true).setPersisted(true);
    String ufsOwner = ufs.getOwner(ufsUri.toString());
    String ufsGroup = ufs.getGroup(ufsUri.toString());
    short ufsMode = ufs.getMode(ufsUri.toString());
    Permission permission = new Permission(ufsOwner, ufsGroup, ufsMode);
    if (resolution.getShared()) {
      Mode mode = permission.getMode();
      mode.setOtherBits(mode.getOtherBits().or(mode.getOwnerBits()));
    }
    // This file is loaded from UFS. By setting default mode to false, umask will not be
    // applied to loaded mode.
    createFileOptions = createFileOptions.setPermission(permission).setDefaultMode(false);

    try {
      long counter = createFileAndJournal(inodePath, createFileOptions);
      CompleteFileOptions completeOptions = CompleteFileOptions.defaults().setUfsLength(ufsLength);
      counter = AsyncJournalWriter
          .getFlushCounter(counter, completeFileAndJournal(inodePath, completeOptions));
      return counter;
    } catch (FileAlreadyExistsException e) {
      LOG.error("FileAlreadyExistsException seen unexpectedly.", e);
      throw new RuntimeException(e);
    }
  }

  /**
   * Loads metadata for the directory identified by the given path from UFS into Alluxio. This does
   * not actually require looking at the UFS path.
   * It is a no-op if the directory exists and is persisted.
   *
   * @param inodePath the path for which metadata should be loaded
   * @param options the load metadata options
   * @return the flush counter for journaling
   * @throws InvalidPathException if invalid path is encountered
   * @throws IOException if an I/O error occurs
   * @throws AccessControlException if permission checking fails
   * @throws FileDoesNotExistException if the path does not exist
   */

  private long loadDirectoryMetadataAndJournal(LockedInodePath inodePath,
      LoadMetadataOptions options)
      throws FileDoesNotExistException, InvalidPathException, AccessControlException, IOException {
    if (inodePath.fullPathExists()) {
      if (inodePath.getInode().isPersisted()) {
        return AsyncJournalWriter.INVALID_FLUSH_COUNTER;
      }
    }
    CreateDirectoryOptions createDirectoryOptions = CreateDirectoryOptions.defaults()
            .setMountPoint(mMountTable.isMountPoint(inodePath.getUri()))
            .setPersisted(true).setRecursive(options.isCreateAncestors()).setMetadataLoad(true)
            .setAllowExists(true);
    MountTable.Resolution resolution = mMountTable.resolve(inodePath.getUri());
    AlluxioURI ufsUri = resolution.getUri();
    UnderFileSystem ufs = resolution.getUfs();
    String ufsOwner = ufs.getOwner(ufsUri.toString());
    String ufsGroup = ufs.getGroup(ufsUri.toString());
    short ufsMode = ufs.getMode(ufsUri.toString());
    Permission permission = new Permission(ufsOwner, ufsGroup, ufsMode);
    if (resolution.getShared()) {
      Mode mode = permission.getMode();
      mode.setOtherBits(mode.getOtherBits().or(mode.getOwnerBits()));
    }
    // This directory is loaded from UFS. By setting default mode to false, umask will not be
    // applied to loaded mode.
    createDirectoryOptions = createDirectoryOptions.setPermission(permission).setDefaultMode(false);

    try {
      return createDirectoryAndJournal(inodePath, createDirectoryOptions);
    } catch (FileAlreadyExistsException e) {
      // This should not happen.
      throw new RuntimeException(e);
    }
  }

  /**
   * Loads metadata for the path if it is (non-existing || load direct children is set).
   *
   * @param inodePath the {@link LockedInodePath} to load the metadata for
   * @param options the load metadata options
   */
  private long loadMetadataIfNotExistAndJournal(LockedInodePath inodePath,
      LoadMetadataOptions options) {
    boolean inodeExists = inodePath.fullPathExists();
    boolean loadDirectChildren = false;
    if (inodeExists) {
      try {
        Inode<?> inode = inodePath.getInode();
        loadDirectChildren = inode.isDirectory() && options.isLoadDirectChildren();
      } catch (FileDoesNotExistException e) {
        // This should never happen.
        throw new RuntimeException(e);
      }
    }
    if (!inodeExists || loadDirectChildren) {
      try {
        return loadMetadataAndJournal(inodePath, options);
      } catch (Exception e) {
        // NOTE, this may be expected when client tries to get info (e.g. exists()) for a file
        // existing neither in Alluxio nor UFS.
        LOG.debug("Failed to load metadata for path from UFS: {}", inodePath.getUri());
      }
    }
    return AsyncJournalWriter.INVALID_FLUSH_COUNTER;
  }

  /**
   * Mounts a UFS path onto an Alluxio path.
   * <p>
   * This operation requires users to have {@link Mode.Bits#WRITE} permission on the parent
   * of the Alluxio path.
   *
   * @param alluxioPath the Alluxio path to mount to
   * @param ufsPath the UFS path to mount
   * @param options the mount options
   * @throws FileAlreadyExistsException if the path to be mounted to already exists
   * @throws FileDoesNotExistException if the parent of the path to be mounted to does not exist
   * @throws InvalidPathException if an invalid path is encountered
   * @throws IOException if an I/O error occurs
   * @throws AccessControlException if the permission check fails
   */
  public void mount(AlluxioURI alluxioPath, AlluxioURI ufsPath, MountOptions options)
      throws FileAlreadyExistsException, FileDoesNotExistException, InvalidPathException,
      IOException, AccessControlException {
    Metrics.MOUNT_OPS.inc();
    long flushCounter = AsyncJournalWriter.INVALID_FLUSH_COUNTER;
    try (LockedInodePath inodePath = mInodeTree
        .lockInodePath(alluxioPath, InodeTree.LockMode.WRITE)) {
      mPermissionChecker.checkParentPermission(Mode.Bits.WRITE, inodePath);
      mMountTable.checkUnderWritableMountPoint(alluxioPath);
      flushCounter = mountAndJournal(inodePath, ufsPath, options);
      Metrics.PATHS_MOUNTED.inc();
    } finally {
      // finally runs after resources are closed (unlocked).
      waitForJournalFlush(flushCounter);
    }
  }

  /**
   * Mounts a UFS path onto an Alluxio path.
   * <p>
   * Writes to the journal.
   *
   * @param inodePath the Alluxio path to mount to
   * @param ufsPath the UFS path to mount
   * @param options the mount options
   * @return the flush counter for journaling
   * @throws InvalidPathException if an invalid path is encountered
   * @throws FileAlreadyExistsException if the path to be mounted to already exists
   * @throws FileDoesNotExistException if the parent of the path to be mounted to does not exist
   * @throws IOException if an I/O error occurs
   * @throws AccessControlException if the permission check fails
   */
  private long mountAndJournal(LockedInodePath inodePath, AlluxioURI ufsPath, MountOptions options)
      throws InvalidPathException, FileAlreadyExistsException, FileDoesNotExistException,
      IOException, AccessControlException {
    // Check that the Alluxio Path does not exist
    if (inodePath.fullPathExists()) {
      // TODO(calvin): Add a test to validate this (ALLUXIO-1831)
      throw new InvalidPathException(
          ExceptionMessage.MOUNT_POINT_ALREADY_EXISTS.getMessage(inodePath.getUri()));
    }

    mountInternal(inodePath, ufsPath, false /* not replayed */, options);
    boolean loadMetadataSucceeded = false;
    try {
      // This will create the directory at alluxioPath
      loadDirectoryMetadataAndJournal(inodePath,
          LoadMetadataOptions.defaults().setCreateAncestors(false));
      loadMetadataSucceeded = true;
    } finally {
      if (!loadMetadataSucceeded) {
        unmountInternal(inodePath.getUri());
      }
    }

    // For proto, build a list of String pairs representing the properties map.
    Map<String, String> properties = options.getProperties();
    List<StringPairEntry> protoProperties = new ArrayList<>(properties.size());
    for (Map.Entry<String, String> entry : properties.entrySet()) {
      protoProperties.add(StringPairEntry.newBuilder()
          .setKey(entry.getKey())
          .setValue(entry.getValue())
          .build());
    }

    AddMountPointEntry addMountPoint =
        AddMountPointEntry.newBuilder().setAlluxioPath(inodePath.getUri().toString())
            .setUfsPath(ufsPath.toString()).setReadOnly(options.isReadOnly())
            .addAllProperties(protoProperties).setShared(options.isShared()).build();
    return appendJournalEntry(JournalEntry.newBuilder().setAddMountPoint(addMountPoint).build());
  }

  /**
   * @param entry the entry to use
   * @throws FileAlreadyExistsException if the mount point already exists
   * @throws InvalidPathException if an invalid path is encountered
   * @throws IOException if an I/O exception occurs
   */
  private void mountFromEntry(AddMountPointEntry entry)
      throws FileAlreadyExistsException, InvalidPathException, IOException {
    AlluxioURI alluxioURI = new AlluxioURI(entry.getAlluxioPath());
    AlluxioURI ufsURI = new AlluxioURI(entry.getUfsPath());
    try (LockedInodePath inodePath = mInodeTree
        .lockInodePath(alluxioURI, InodeTree.LockMode.WRITE)) {
      mountInternal(inodePath, ufsURI, true /* replayed */, new MountOptions(entry));
    }
  }

  /**
   * Updates the mount table with the specified mount point. The mount options may be updated during
   * this method.
   *
   * @param inodePath the Alluxio mount point
   * @param ufsPath the UFS endpoint to mount
   * @param replayed whether the operation is a result of replaying the journal
   * @param options the mount options (may be updated)
   * @throws FileAlreadyExistsException if the mount point already exists
   * @throws InvalidPathException if an invalid path is encountered
   * @throws IOException if an I/O exception occurs
   */
  private void mountInternal(LockedInodePath inodePath, AlluxioURI ufsPath, boolean replayed,
      MountOptions options)
      throws FileAlreadyExistsException, InvalidPathException, IOException {
    AlluxioURI alluxioPath = inodePath.getUri();

    if (!replayed) {
      // Check that the ufsPath exists and is a directory
      UnderFileSystem ufs = UnderFileSystem.Factory.get(ufsPath.toString());
      ufs.setProperties(options.getProperties());
      if (!ufs.isDirectory(ufsPath.toString())) {
        throw new IOException(
            ExceptionMessage.UFS_PATH_DOES_NOT_EXIST.getMessage(ufsPath.getPath()));
      }
      // Check that the alluxioPath we're creating doesn't shadow a path in the default UFS
      String defaultUfsPath = Configuration.get(PropertyKey.UNDERFS_ADDRESS);
      UnderFileSystem defaultUfs = UnderFileSystem.Factory.get(defaultUfsPath);
      String shadowPath = PathUtils.concatPath(defaultUfsPath, alluxioPath.getPath());
      if (defaultUfs.exists(shadowPath)) {
        throw new IOException(
            ExceptionMessage.MOUNT_PATH_SHADOWS_DEFAULT_UFS.getMessage(alluxioPath));
      }

      // Configure the ufs properties, and update the mount options with the configured properties.
      ufs.configureProperties();
      options.setProperties(ufs.getProperties());
    }

    // Add the mount point. This will only succeed if we are not mounting a prefix of an existing
    // mount and no existing mount is a prefix of this mount.
    mMountTable.add(alluxioPath, ufsPath, options);
  }

  /**
   * Unmounts a UFS path previously mounted onto an Alluxio path.
   * <p>
   * This operation requires users to have {@link Mode.Bits#WRITE} permission on the parent
   * of the Alluxio path.
   *
   * @param alluxioPath the Alluxio path to unmount, must be a mount point
   * @return true if the UFS path was successfully unmounted, false otherwise
   * @throws FileDoesNotExistException if the path to be mounted does not exist
   * @throws InvalidPathException if an invalid path is encountered
   * @throws IOException if an I/O error occurs
   * @throws AccessControlException if the permission check fails
   */
  public boolean unmount(AlluxioURI alluxioPath)
      throws FileDoesNotExistException, InvalidPathException, IOException, AccessControlException {
    Metrics.UNMOUNT_OPS.inc();
    long flushCounter = AsyncJournalWriter.INVALID_FLUSH_COUNTER;
    // Unmount should lock the parent to remove the child inode.
    try (
        LockedInodePath inodePath = mInodeTree
            .lockFullInodePath(alluxioPath, InodeTree.LockMode.WRITE_PARENT)) {
      mPermissionChecker.checkParentPermission(Mode.Bits.WRITE, inodePath);
      flushCounter = unmountAndJournal(inodePath);
      if (flushCounter != AsyncJournalWriter.INVALID_FLUSH_COUNTER) {
        Metrics.PATHS_UNMOUNTED.inc();
        return true;
      }
      return false;
    } finally {
      // finally runs after resources are closed (unlocked).
      waitForJournalFlush(flushCounter);
    }
  }

  /**
   * Unmounts a UFS path previously mounted onto an Alluxio path.
   * <p>
   * Writes to the journal.
   *
   * @param inodePath the Alluxio path to unmount, must be a mount point
   * @return the flush counter for journaling
   * @throws InvalidPathException if an invalid path is encountered
   * @throws FileDoesNotExistException if the path to be mounted does not exist
   * @throws IOException if an I/O error occurs
   */
  private long unmountAndJournal(LockedInodePath inodePath)
      throws InvalidPathException, FileDoesNotExistException, IOException {
    if (unmountInternal(inodePath.getUri())) {
      Inode<?> inode = inodePath.getInode();
      // Use the internal delete API, setting {@code replayed} to true to prevent the delete
      // operations from being persisted in the UFS.
      long fileId = inode.getId();
      long opTimeMs = System.currentTimeMillis();
      deleteRecursiveInternal(inodePath, true /* replayed */, opTimeMs);
      DeleteFileEntry deleteFile =
          DeleteFileEntry.newBuilder().setId(fileId).setRecursive(true).setOpTimeMs(opTimeMs)
              .build();
      appendJournalEntry(JournalEntry.newBuilder().setDeleteFile(deleteFile).build());
      DeleteMountPointEntry deleteMountPoint =
          DeleteMountPointEntry.newBuilder().setAlluxioPath(inodePath.getUri().toString()).build();
      return appendJournalEntry(
          JournalEntry.newBuilder().setDeleteMountPoint(deleteMountPoint).build());
    }
    return AsyncJournalWriter.INVALID_FLUSH_COUNTER;
  }

  /**
   * @param entry the entry to use
   * @throws InvalidPathException if an invalid path is encountered
   */
  private void unmountFromEntry(DeleteMountPointEntry entry) throws InvalidPathException {
    AlluxioURI alluxioURI = new AlluxioURI(entry.getAlluxioPath());
    if (!unmountInternal(alluxioURI)) {
      LOG.error("Failed to unmount {}", alluxioURI);
    }
  }

  /**
   * @param uri the Alluxio mount point to remove from the mount table
   * @return true if successful, false otherwise
   * @throws InvalidPathException if an invalid path is encountered
   */
  private boolean unmountInternal(AlluxioURI uri) throws InvalidPathException {
    return mMountTable.delete(uri);
  }

  /**
   * Resets a file. It first free the whole file, and then reinitializes it.
   *
   * @param fileId the id of the file
   * @throws FileDoesNotExistException if the file does not exist
   * @throws AccessControlException if permission checking fails
   * @throws InvalidPathException if the path is invalid for the id of the file
   */
  // Currently used by Lineage Master
  // TODO(binfan): Add permission checking for internal APIs
  public void resetFile(long fileId)
      throws FileDoesNotExistException, InvalidPathException, AccessControlException {
    // TODO(yupeng) check the file is not persisted
    try (LockedInodePath inodePath = mInodeTree
        .lockFullInodePath(fileId, InodeTree.LockMode.WRITE)) {
      // free the file first
      InodeFile inodeFile = inodePath.getInodeFile();
      freeInternal(inodePath, false);
      inodeFile.reset();
    }
  }

  /**
   * Sets the file attribute.
   * <p>
   * This operation requires users to have {@link Mode.Bits#WRITE} permission on the path. In
   * addition, the client user must be a super user when setting the owner, and must be a super user
   * or the owner when setting the group or permission.
   *
   * @param path the path to set attribute for
   * @param options attributes to be set, see {@link SetAttributeOptions}
   * @throws FileDoesNotExistException if the file does not exist
   * @throws AccessControlException if permission checking fails
   * @throws InvalidPathException if the given path is invalid
   */
  public void setAttribute(AlluxioURI path, SetAttributeOptions options)
      throws FileDoesNotExistException, AccessControlException, InvalidPathException {
    Metrics.SET_ATTRIBUTE_OPS.inc();
    // for chown
    boolean rootRequired = options.getOwner() != null;
    // for chgrp, chmod
    boolean ownerRequired =
        (options.getGroup() != null) || (options.getMode() != Constants.INVALID_MODE);
    long flushCounter = AsyncJournalWriter.INVALID_FLUSH_COUNTER;
    try (LockedInodePath inodePath = mInodeTree.lockFullInodePath(path, InodeTree.LockMode.WRITE)) {
      mPermissionChecker.checkSetAttributePermission(inodePath, rootRequired, ownerRequired);
      flushCounter = setAttributeAndJournal(inodePath, options, rootRequired, ownerRequired);
    } finally {
      // finally runs after resources are closed (unlocked).
      waitForJournalFlush(flushCounter);
    }
  }

  /**
   * Sets the file attribute.
   * <p>
   * Writes to the journal.
   *
   * @param inodePath the {@link LockedInodePath} to set attribute for
   * @param options attributes to be set, see {@link SetAttributeOptions}
   * @param rootRequired indicates whether it requires to be the superuser
   * @param ownerRequired indicates whether it requires to be the owner of this path
   * @throws InvalidPathException if the given path is invalid
   * @throws FileDoesNotExistException if the file does not exist
   * @throws AccessControlException if permission checking fails
   */
  private long setAttributeAndJournal(LockedInodePath inodePath, SetAttributeOptions options,
      boolean rootRequired, boolean ownerRequired)
      throws InvalidPathException, FileDoesNotExistException, AccessControlException {
    Inode<?> targetInode = inodePath.getInode();
    long opTimeMs = System.currentTimeMillis();
    if (options.isRecursive() && targetInode.isDirectory()) {
      try (InodeLockList lockList = mInodeTree
          .lockDescendants(inodePath, InodeTree.LockMode.WRITE)) {
        List<Inode<?>> inodeChildren = lockList.getInodes();
        for (Inode<?> inode : inodeChildren) {
          // the path to inode for getPath should already be locked.
          try (LockedInodePath childPath = mInodeTree.lockFullInodePath(mInodeTree.getPath(inode),
              InodeTree.LockMode.READ)) {
            // TODO(gpang): a better way to check permissions
            mPermissionChecker
                .checkSetAttributePermission(childPath, rootRequired, ownerRequired);
          }
        }
        TempInodePathForDescendant tempInodePath = new TempInodePathForDescendant(inodePath);
        for (Inode<?> inode : inodeChildren) {
          // the path to inode for getPath should already be locked.
          tempInodePath.setDescendant(inode, mInodeTree.getPath(inode));
          List<Inode<?>> persistedInodes = setAttributeInternal(tempInodePath, false, opTimeMs,
              options);
          journalPersistedInodes(persistedInodes);
          journalSetAttribute(tempInodePath, opTimeMs, options);
        }
      }
    }
    List<Inode<?>> persistedInodes = setAttributeInternal(inodePath, false, opTimeMs, options);
    journalPersistedInodes(persistedInodes);
    return journalSetAttribute(inodePath, opTimeMs, options);
  }

  /**
   * @param inodePath the file path to use
   * @param opTimeMs the operation time (in milliseconds)
   * @param options the method options
   * @return the flush counter for journaling
   * @throws FileDoesNotExistException if path does not exist
   */
  private long journalSetAttribute(LockedInodePath inodePath, long opTimeMs,
      SetAttributeOptions options) throws FileDoesNotExistException {
    SetAttributeEntry.Builder builder =
        SetAttributeEntry.newBuilder().setId(inodePath.getInode().getId()).setOpTimeMs(opTimeMs);
    if (options.getPinned() != null) {
      builder.setPinned(options.getPinned());
    }
    if (options.getTtl() != null) {
      builder.setTtl(options.getTtl());
      builder.setTtlAction(ProtobufUtils.toProtobuf(options.getTtlAction()));
    }

    if (options.getPersisted() != null) {
      builder.setPersisted(options.getPersisted());
    }
    if (options.getOwner() != null) {
      builder.setOwner(options.getOwner());
    }
    if (options.getGroup() != null) {
      builder.setGroup(options.getGroup());
    }
    if (options.getMode() != Constants.INVALID_MODE) {
      builder.setPermission(options.getMode());
    }
    return appendJournalEntry(JournalEntry.newBuilder().setSetAttribute(builder).build());
  }

  /**
   * Schedules a file for async persistence.
   *
   * @param path the path of the file for persistence
   * @throws AlluxioException if scheduling fails
   */
  public void scheduleAsyncPersistence(AlluxioURI path) throws AlluxioException {
    long flushCounter = AsyncJournalWriter.INVALID_FLUSH_COUNTER;
    try (LockedInodePath inodePath = mInodeTree.lockFullInodePath(path, InodeTree.LockMode.WRITE)) {
      flushCounter = scheduleAsyncPersistenceAndJournal(inodePath);
    } finally {
      // finally runs after resources are closed (unlocked).
      waitForJournalFlush(flushCounter);
    }
    // NOTE: persistence is asynchronous so there is no guarantee the path will still exist
    mAsyncPersistHandler.scheduleAsyncPersistence(path);
  }

  /**
   * Schedules a file for async persistence.
   * <p>
   * Writes to the journal.
   *
   * @param inodePath the {@link LockedInodePath} of the file for persistence
   * @return the flush counter for journaling
   * @throws AlluxioException if scheduling fails
   */
  private long scheduleAsyncPersistenceAndJournal(LockedInodePath inodePath)
      throws AlluxioException {
    long fileId = inodePath.getInode().getId();
    scheduleAsyncPersistenceInternal(inodePath);
    // write to journal
    AsyncPersistRequestEntry asyncPersistRequestEntry =
        AsyncPersistRequestEntry.newBuilder().setFileId(fileId).build();
    return appendJournalEntry(
        JournalEntry.newBuilder().setAsyncPersistRequest(asyncPersistRequestEntry).build());
  }

  /**
   * @param inodePath the {@link LockedInodePath} of the file to schedule asynchronous
   *                  persistence for
   * @throws AlluxioException if scheduling fails
   */
  private void scheduleAsyncPersistenceInternal(LockedInodePath inodePath) throws AlluxioException {
    inodePath.getInode().setPersistenceState(PersistenceState.TO_BE_PERSISTED);
  }

  /**
   * Instructs a worker to persist the files.
   * <p>
   * Needs {@link Mode.Bits#WRITE} permission on the list of files.
   *
   * @param workerId the id of the worker that heartbeats
   * @param persistedFiles the files that persisted on the worker
   * @return the command for persisting the blocks of a file
   * @throws FileDoesNotExistException if the file does not exist
   * @throws InvalidPathException if the file path corresponding to the file id is invalid
   * @throws AccessControlException if permission checking fails
   */
  public FileSystemCommand workerHeartbeat(long workerId, List<Long> persistedFiles)
      throws FileDoesNotExistException, InvalidPathException, AccessControlException {
    for (long fileId : persistedFiles) {
      try {
        // Permission checking for each file is performed inside setAttribute
        setAttribute(getPath(fileId), SetAttributeOptions.defaults().setPersisted(true));
      } catch (FileDoesNotExistException | AccessControlException | InvalidPathException e) {
        LOG.error("Failed to set file {} as persisted, because {}", fileId, e);
      }
    }

    // get the files for the given worker to persist
    List<PersistFile> filesToPersist = mAsyncPersistHandler.pollFilesToPersist(workerId);
    if (!filesToPersist.isEmpty()) {
      LOG.debug("Sent files {} to worker {} to persist", filesToPersist, workerId);
    }
    FileSystemCommandOptions options = new FileSystemCommandOptions();
    options.setPersistOptions(new PersistCommandOptions(filesToPersist));
    return new FileSystemCommand(CommandType.Persist, options);
  }

  /**
   * @param inodePath the {@link LockedInodePath} to use
   * @param replayed whether the operation is a result of replaying the journal
   * @param opTimeMs the operation time (in milliseconds)
   * @param options the method options
   * @return list of inodes which were marked as persisted
   * @throws FileDoesNotExistException if the file does not exist
   * @throws InvalidPathException if the file path corresponding to the file id is invalid
   * @throws AccessControlException if failed to set permission
   */
  private List<Inode<?>> setAttributeInternal(LockedInodePath inodePath, boolean replayed,
      long opTimeMs, SetAttributeOptions options)
      throws FileDoesNotExistException, InvalidPathException, AccessControlException {
    List<Inode<?>> persistedInodes = Collections.emptyList();
    Inode<?> inode = inodePath.getInode();
    if (options.getPinned() != null) {
      mInodeTree.setPinned(inodePath, options.getPinned(), opTimeMs);
      inode.setLastModificationTimeMs(opTimeMs);
    }
    if (options.getTtl() != null) {
      long ttl = options.getTtl();
      if (inode.getTtl() != ttl) {
        mTtlBuckets.remove(inode);
        inode.setTtl(ttl);
        mTtlBuckets.insert(inode);
        inode.setLastModificationTimeMs(opTimeMs);
        inode.setTtlAction(options.getTtlAction());
      }
    }
    if (options.getPersisted() != null) {
      Preconditions.checkArgument(inode.isFile(), PreconditionMessage.PERSIST_ONLY_FOR_FILE);
      Preconditions.checkArgument(((InodeFile) inode).isCompleted(),
          PreconditionMessage.FILE_TO_PERSIST_MUST_BE_COMPLETE);
      InodeFile file = (InodeFile) inode;
      // TODO(manugoyal) figure out valid behavior in the un-persist case
      Preconditions.checkArgument(options.getPersisted(),
          PreconditionMessage.ERR_SET_STATE_UNPERSIST);
      if (!file.isPersisted()) {
        file.setPersistenceState(PersistenceState.PERSISTED);
        persistedInodes = propagatePersistedInternal(inodePath, false);
        file.setLastModificationTimeMs(opTimeMs);
        Metrics.FILES_PERSISTED.inc();
      }
    }
    boolean ownerGroupChanged = (options.getOwner() != null) || (options.getGroup() != null);
    boolean modeChanged = (options.getMode() != Constants.INVALID_MODE);
    // If the file is persisted in UFS, also update corresponding owner/group/permission.
    if ((ownerGroupChanged || modeChanged) && !replayed && inode.isPersisted()) {
      if ((inode instanceof InodeFile) && !((InodeFile) inode).isCompleted()) {
        LOG.debug("Alluxio does not propagate chown/chgrp/chmod to UFS for incomplete files.");
      } else {
        MountTable.Resolution resolution = mMountTable.resolve(inodePath.getUri());
        String ufsUri = resolution.getUri().toString();
        if (CommonUtils.isUfsObjectStorage(ufsUri)) {
          LOG.warn("setOwner/setMode is not supported to object storage UFS via Alluxio. "
              + "UFS: " + ufsUri + ". This has no effect on the underlying object.");
        } else {
          UnderFileSystem ufs = resolution.getUfs();
          if (ownerGroupChanged) {
            try {
              String owner = options.getOwner() != null ? options.getOwner() : inode.getOwner();
              String group = options.getGroup() != null ? options.getGroup() : inode.getGroup();
              ufs.setOwner(ufsUri, owner, group);
            } catch (IOException e) {
              throw new AccessControlException("Could not setOwner for UFS file " + ufsUri
                  + " . Aborting the setAttribute operation in Alluxio.", e);
            }
          }
          if (modeChanged) {
            try {
              ufs.setMode(ufsUri, options.getMode());
            } catch (IOException e) {
              throw new AccessControlException("Could not setMode for UFS file " + ufsUri
                  + " . Aborting the setAttribute operation in Alluxio.", e);
            }
          }
        }
      }
    }
    // Only commit the set permission to inode after the propagation to UFS succeeded.
    if (options.getOwner() != null) {
      inode.setOwner(options.getOwner());
    }
    if (options.getGroup() != null) {
      inode.setGroup(options.getGroup());
    }
    if (modeChanged) {
      inode.setPermission(options.getMode());
    }
    return persistedInodes;
  }

  /**
   * @param entry the entry to use
   * @throws FileDoesNotExistException if the file does not exist
   * @throws InvalidPathException if the file path corresponding to the file id is invalid
   * @throws AccessControlException if failed to set permission
   */
  private void setAttributeFromEntry(SetAttributeEntry entry)
      throws FileDoesNotExistException, InvalidPathException, AccessControlException {
    SetAttributeOptions options = SetAttributeOptions.defaults();
    if (entry.hasPinned()) {
      options.setPinned(entry.getPinned());
    }
    if (entry.hasTtl()) {
      options.setTtl(entry.getTtl());
      options.setTtlAction(ProtobufUtils.fromProtobuf(entry.getTtlAction()));
    }
    if (entry.hasPersisted()) {
      options.setPersisted(entry.getPersisted());
    }
    if (entry.hasOwner()) {
      options.setOwner(entry.getOwner());
    }
    if (entry.hasGroup()) {
      options.setGroup(entry.getGroup());
    }
    if (entry.hasPermission()) {
      options.setMode((short) entry.getPermission());
    }
    try (LockedInodePath inodePath = mInodeTree
        .lockFullInodePath(entry.getId(), InodeTree.LockMode.WRITE)) {
      setAttributeInternal(inodePath, true, entry.getOpTimeMs(), options);
      // Intentionally not journaling the persisted inodes from setAttributeInternal
    }
  }

  /**
   * @return a list of {@link WorkerInfo} objects representing the workers in Alluxio
   */
  public List<WorkerInfo> getWorkerInfoList() {
    return mBlockMaster.getWorkerInfoList();
  }

  /**
   * This class represents the executor for periodic inode ttl check.
   */
  private final class MasterInodeTtlCheckExecutor implements HeartbeatExecutor {

    /**
     * Constructs a new {@link MasterInodeTtlCheckExecutor}.
     */
    public MasterInodeTtlCheckExecutor() {}

    @Override
    public void heartbeat() {
      Set<TtlBucket> expiredBuckets = mTtlBuckets.getExpiredBuckets(System.currentTimeMillis());
      for (TtlBucket bucket : expiredBuckets) {
        for (Inode inode : bucket.getInodes()) {
          AlluxioURI path = null;
          try (LockedInodePath inodePath = mInodeTree
              .lockFullInodePath(inode.getId(), InodeTree.LockMode.READ)) {
            path = inodePath.getUri();
          } catch (Exception e) {
            LOG.error("Exception trying to clean up {} for ttl check: {}", inode.toString(),
                e.toString());
          }
          if (path != null) {
            try {
              TtlAction ttlAction = inode.getTtlAction();
              LOG.debug("File {} is expired. Performing action {}", inode.getName(), ttlAction);
              switch (ttlAction) {
                case FREE:
                  free(path, true);
                  // Reset state
                  inode.setTtl(Constants.NO_TTL);
                  inode.setTtlAction(TtlAction.DELETE);
                  mTtlBuckets.remove(inode);
                  break;
                case DELETE:// Default if not set is DELETE
                  // public delete method will lock the path, and check WRITE permission required at
                  // parent of file
                  if (inode.isDirectory()) {
                    delete(path, true);
                  }
                  delete(path, false);
                  break;
                default:
                  LOG.error("Unknown TtlAction.");
              }
            } catch (Exception e) {
              LOG.error("Exception trying to clean up {} for ttl check: {}", inode.toString(),
                  e.toString());
            }
          }
        }
      }
      mTtlBuckets.removeBuckets(expiredBuckets);
    }

    @Override
    public void close() {
      // Nothing to clean up
    }
  }

  /**
   * Lost files periodic check.
   */
  private final class LostFilesDetectionHeartbeatExecutor implements HeartbeatExecutor {

    /**
     * Constructs a new {@link LostFilesDetectionHeartbeatExecutor}.
     */
    public LostFilesDetectionHeartbeatExecutor() {}

    @Override
    public void heartbeat() {
      for (long fileId : getLostFiles()) {
        // update the state
        try (LockedInodePath inodePath = mInodeTree
            .lockFullInodePath(fileId, InodeTree.LockMode.WRITE)) {
          Inode<?> inode = inodePath.getInode();
          if (inode.getPersistenceState() != PersistenceState.PERSISTED) {
            inode.setPersistenceState(PersistenceState.LOST);
          }
        } catch (FileDoesNotExistException e) {
          LOG.error("Exception trying to get inode from inode tree: {}", e.toString());
        }
      }
    }

    @Override
    public void close() {
      // Nothing to clean up
    }
  }

  /**
   * Class that contains metrics for FileSystemMaster.
   * This class is public because the counter names are referenced in
   * {@link alluxio.web.WebInterfaceMasterMetricsServlet}.
   */
  public static final class Metrics {
    private static final Counter DIRECTORIES_CREATED =
        MetricsSystem.masterCounter("DirectoriesCreated");
    private static final Counter FILE_BLOCK_INFOS_GOT =
        MetricsSystem.masterCounter("FileBlockInfosGot");
    private static final Counter FILE_INFOS_GOT = MetricsSystem.masterCounter("FileInfosGot");
    private static final Counter FILES_COMPLETED = MetricsSystem.masterCounter("FilesCompleted");
    private static final Counter FILES_CREATED = MetricsSystem.masterCounter("FilesCreated");
    private static final Counter FILES_FREED = MetricsSystem.masterCounter("FilesFreed");
    private static final Counter FILES_PERSISTED = MetricsSystem.masterCounter("FilesPersisted");
    private static final Counter NEW_BLOCKS_GOT = MetricsSystem.masterCounter("NewBlocksGot");
    private static final Counter PATHS_DELETED = MetricsSystem.masterCounter("PathsDeleted");
    private static final Counter PATHS_MOUNTED = MetricsSystem.masterCounter("PathsMounted");
    private static final Counter PATHS_RENAMED = MetricsSystem.masterCounter("PathsRenamed");
    private static final Counter PATHS_UNMOUNTED = MetricsSystem.masterCounter("PathsUnmounted");

    // TODO(peis): Increment the RPCs OPs at the place where we receive the RPCs.
    private static final Counter COMPLETE_FILE_OPS = MetricsSystem.masterCounter("CompleteFileOps");
    private static final Counter CREATE_DIRECTORIES_OPS =
        MetricsSystem.masterCounter("CreateDirectoryOps");
    private static final Counter CREATE_FILES_OPS = MetricsSystem.masterCounter("CreateFileOps");
    private static final Counter DELETE_PATHS_OPS = MetricsSystem.masterCounter("DeletePathOps");
    private static final Counter FREE_FILE_OPS = MetricsSystem.masterCounter("FreeFileOps");
    private static final Counter GET_FILE_BLOCK_INFO_OPS =
        MetricsSystem.masterCounter("GetFileBlockInfoOps");
    private static final Counter GET_FILE_INFO_OPS = MetricsSystem.masterCounter("GetFileInfoOps");
    private static final Counter GET_NEW_BLOCK_OPS = MetricsSystem.masterCounter("GetNewBlockOps");
    private static final Counter MOUNT_OPS = MetricsSystem.masterCounter("MountOps");
    private static final Counter RENAME_PATH_OPS = MetricsSystem.masterCounter("RenamePathOps");
    private static final Counter SET_ATTRIBUTE_OPS = MetricsSystem.masterCounter("SetAttributeOps");
    private static final Counter UNMOUNT_OPS = MetricsSystem.masterCounter("UnmountOps");

    public static final String FILES_PINNED = "FilesPinned";
    public static final String PATHS_TOTAL = "PathsTotal";
    public static final String UFS_CAPACITY_TOTAL = "UfsCapacityTotal";
    public static final String UFS_CAPACITY_USED = "UfsCapacityUsed";
    public static final String UFS_CAPACITY_FREE = "UfsCapacityFree";

    /**
     * Register some file system master related gauges.
     */
    private static void registerGauges(final FileSystemMaster master) {
      MetricsSystem.registerGaugeIfAbsent(MetricsSystem.getMasterMetricName(FILES_PINNED),
          new Gauge<Integer>() {
            @Override
            public Integer getValue() {
              return master.getNumberOfPinnedFiles();
            }
          });
      MetricsSystem.registerGaugeIfAbsent(MetricsSystem.getMasterMetricName(PATHS_TOTAL),
          new Gauge<Integer>() {
            @Override
            public Integer getValue() {
              return master.getNumberOfPaths();
            }
          });

      final String ufsDataFolder = Configuration.get(PropertyKey.UNDERFS_ADDRESS);
      final UnderFileSystem ufs = UnderFileSystem.Factory.get(ufsDataFolder);

      MetricsSystem.registerGaugeIfAbsent(MetricsSystem.getMasterMetricName(UFS_CAPACITY_TOTAL),
          new Gauge<Long>() {
            @Override
            public Long getValue() {
              long ret = 0L;
              try {
                ret = ufs.getSpace(ufsDataFolder, UnderFileSystem.SpaceType.SPACE_TOTAL);
              } catch (IOException e) {
                LOG.error(e.getMessage(), e);
              }
              return ret;
            }
          });
      MetricsSystem.registerGaugeIfAbsent(MetricsSystem.getMasterMetricName(UFS_CAPACITY_USED),
          new Gauge<Long>() {
            @Override
            public Long getValue() {
              long ret = 0L;
              try {
                ret = ufs.getSpace(ufsDataFolder, UnderFileSystem.SpaceType.SPACE_USED);
              } catch (IOException e) {
                LOG.error(e.getMessage(), e);
              }
              return ret;
            }
          });
      MetricsSystem.registerGaugeIfAbsent(MetricsSystem.getMasterMetricName(UFS_CAPACITY_FREE),
          new Gauge<Long>() {
            @Override
            public Long getValue() {
              long ret = 0L;
              try {
                ret = ufs.getSpace(ufsDataFolder, UnderFileSystem.SpaceType.SPACE_FREE);
              } catch (IOException e) {
                LOG.error(e.getMessage(), e);
              }
              return ret;
            }
          });
    }

    private Metrics() {} // prevent instantiation
  }
}<|MERGE_RESOLUTION|>--- conflicted
+++ resolved
@@ -66,6 +66,7 @@
 import alluxio.master.journal.JournalFactory;
 import alluxio.master.journal.JournalOutputStream;
 import alluxio.metrics.MetricsSystem;
+import alluxio.proto.journal.File;
 import alluxio.proto.journal.File.AddMountPointEntry;
 import alluxio.proto.journal.File.AsyncPersistRequestEntry;
 import alluxio.proto.journal.File.CompleteFileEntry;
@@ -313,17 +314,13 @@
       }
     } else if (entry.hasInodeDirectory()) {
       try {
-<<<<<<< HEAD
-        mInodeTree.addInodeFromJournal(entry);
         // Add the directory to TTL buckets, the insert automatically rejects directory
         // w/ Constants.NO_TTL
-        InodeDirectoryEntry inodeDirectoryEntry = (InodeDirectoryEntry) innerEntry;
+        File.InodeDirectoryEntry inodeDirectoryEntry = entry.getInodeDirectory();
         if (inodeDirectoryEntry.hasTtl()) {
           mTtlBuckets.insert(InodeDirectory.fromJournalEntry(inodeDirectoryEntry));
         }
-=======
         mInodeTree.addInodeDirectoryFromJournal(entry.getInodeDirectory());
->>>>>>> 98fa2588
       } catch (AccessControlException e) {
         throw new RuntimeException(e);
       }
