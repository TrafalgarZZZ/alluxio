--- conflicted
+++ resolved
@@ -67,12 +67,8 @@
 import java.util.List;
 import java.util.Map;
 import java.util.Set;
-<<<<<<< HEAD
-import java.util.concurrent.ConcurrentHashMap;
 import java.util.concurrent.ExecutorService;
 import java.util.concurrent.Executors;
-=======
->>>>>>> 47a0a40e
 import java.util.concurrent.Future;
 import java.util.concurrent.atomic.AtomicLong;
 
@@ -129,15 +125,9 @@
 
   // Block metadata management.
   /** Blocks on all workers, including active and lost blocks. This state must be journaled. */
-<<<<<<< HEAD
-  private final ConcurrentHashMap<Long, MasterBlockInfo>
-      mBlocks = new ConcurrentHashMap<>(8192, 0.90f, 64);
+  private final ConcurrentHashMapV8<Long, MasterBlockInfo> mBlocks =
+      new ConcurrentHashMapV8<>(8192, 0.90f, 64);
   /** Keeps track of blocks which are no longer in Alluxio storage. */
-=======
-  private final ConcurrentHashMapV8<Long, MasterBlockInfo>
-      mBlocks = new ConcurrentHashMapV8<>(8192, 0.90f, 64);
-  /** Keeps track of block which are no longer in Alluxio storage. */
->>>>>>> 47a0a40e
   private final ConcurrentHashSet<Long> mLostBlocks = new ConcurrentHashSet<>(64, 0.90f, 64);
 
   /** This state must be journaled. */
