--- conflicted
+++ resolved
@@ -98,13 +98,8 @@
    * @return the block reader
    */
   public static UnderFileSystemBlockReader create(UnderFileSystemBlockMeta blockMeta, long offset,
-<<<<<<< HEAD
       BlockStore localBlockStore, UfsManager ufsManager, UfsInputStreamManager ufsInstreamManager)
-      throws BlockDoesNotExistException, IOException {
-=======
-      BlockStore localBlockStore, UfsManager ufsManager)
       throws IOException {
->>>>>>> 34534283
     UnderFileSystemBlockReader ufsBlockReader =
         new UnderFileSystemBlockReader(blockMeta, localBlockStore, ufsManager, ufsInstreamManager);
     ufsBlockReader.init(offset);
@@ -138,10 +133,6 @@
     UnderFileSystem ufs = mUfsManager.get(mBlockMeta.getMountId()).getUfs();
     ufs.connectFromWorker(
         NetworkAddressUtils.getConnectHost(NetworkAddressUtils.ServiceType.WORKER_RPC));
-<<<<<<< HEAD
-
-=======
->>>>>>> 34534283
     updateUnderFileSystemInputStream(offset);
     updateBlockWriter(offset);
   }
