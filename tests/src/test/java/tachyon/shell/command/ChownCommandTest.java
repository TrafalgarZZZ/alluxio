--- conflicted
+++ resolved
@@ -33,13 +33,8 @@
 
   @Test
   public void chownTest() throws IOException, TachyonException {
-<<<<<<< HEAD
     clearLoginUser();
-    TachyonFSTestUtils.createByteFile(mTfs, "/testFile", WriteType.MUST_CACHE, 10);
-=======
-    Whitebox.setInternalState(LoginUser.class, "sLoginUser", (String) null);
     FileSystemTestUtils.createByteFile(mTfs, "/testFile", WriteType.MUST_CACHE, 10);
->>>>>>> 03fbef4e
     mFsShell.run("chown", "user1", "/testFile");
     String owner = mTfs.getStatus(new TachyonURI("/testFile")).getUserName();
     Assert.assertEquals("user1", owner);
