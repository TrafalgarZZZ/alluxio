--- conflicted
+++ resolved
@@ -75,15 +75,9 @@
   }
 
   @Override
-<<<<<<< HEAD
-  protected Options getOptions() {
+  public Options getOptions() {
     return new Options().addOption(READONLY_OPTION).addOption(SHARED_OPTION)
         .addOption(OPTION_OPTION);
-=======
-  public Options getOptions() {
-    return new Options().addOption(PROPERTY_FILE_OPTION).addOption(READONLY_OPTION)
-        .addOption(MOUNT_SHARED_OPTION);
->>>>>>> 7ba86b13
   }
 
   @Override
